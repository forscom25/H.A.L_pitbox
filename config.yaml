--- conflicted
+++ resolved
@@ -144,40 +144,18 @@
     # Parameters used during the MAPPING lap
     mapping_mode:
       lookahead_distance: 3.0
-<<<<<<< HEAD
       waypoint_spacing: 1
       max_speed: 5.0
-=======
-      waypoint_spacing: 0.5
-      max_speed: 3.0
->>>>>>> 2315d0d2
       lane_offset: 2.0
 
     # Parameters used during the RACING laps
     racing_mode:
       lookahead_distance: 15.0
-<<<<<<< HEAD
       waypoint_spacing: 3
       max_speed: 8.0
       min_speed: 5.0
       curvature_gain: 3.8
 
-=======
-      waypoint_spacing: 0.5
-      max_speed: 9.0
-      min_speed: 3.0
-      curvature_gain: 3.8
-
-      # 👇 [교체] twistiness_logic 대신 complexity_logic 사용
-      complexity_logic:
-        enable: true
-        low_speed: 5.0          # 복잡 구간 최저 목표 속도
-
-        check_distance: 20.0         # 몇 미터 구간의 진동을 확인할 것인가 (단위: m)
-        vibration_max: 0.55           # 진동 지수가 이 값 이상이면 '복잡도 100%'로 간주
-        smoothing_window: 15         # 복잡도 점수를 부드럽게 만들기 위한 스무딩 창 크기
-
->>>>>>> 2315d0d2
   behavioral_logic:
     # Lap Counting & Race Logic
     total_laps: 2
@@ -206,11 +184,7 @@
       pid_ki: 0.0
       pid_kd: 0.01
       max_throttle: 0.4
-<<<<<<< HEAD
-      steering_based_speed_gain: 2.0
-=======
       steering_based_speed_gain: 0.0
->>>>>>> 2315d0d2
 
   # Parameters used during the RACING laps
   racing_mode:
@@ -219,7 +193,6 @@
       max_steer_angle: 1.0
 
     Stanley:
-<<<<<<< HEAD
       k_gain: 1.8
       k_gain_curvature_boost: 1.5
       alpha: 1.0
@@ -230,19 +203,6 @@
       pid_kd: 0.03
       max_throttle: 0.4
       steering_based_speed_gain: 6.0
-=======
-      k_gain: 2.5
-      k_gain_curvature_boost: 1.6
-      alpha: 1.0
-
-    SpeedControl:
-      pid_kp: 0.4
-      pid_ki: 0.0
-      pid_kd: 0.0
-      max_throttle: 0.4
-      # steering_sensitivity: 10.0
-      # speed_control_steering_lpf_alpha: 0.95
->>>>>>> 2315d0d2
 
   Vehicle:
     wheel_base: 1.55