--- conflicted
+++ resolved
@@ -1437,10 +1437,7 @@
     // ===================  Stanley Controller Parameters =================== 
     double k_gain_; // Stanley controller gain k
     double k_gain_curvature_boost_; // k boost depending on curvature
-<<<<<<< HEAD
-    double stanley_alpha_; // Low-Pass Filter alpha
-=======
->>>>>>> 09dd6bc4
+
 
     // =================== Longitudinal Control: PID Controller ===================
     double pid_kp_;                    // proportional gain
@@ -1465,10 +1462,7 @@
         // ===================  Stanley Controller Parameters =================== 
         if(!pnh.getParam("/control/Stanley/k_gain", k_gain_)){std::cerr<<"Param control/Stanley/k_gain has error" << std::endl; return false;}
         if(!pnh.getParam("/control/Stanley/k_gain_curvature_boost", k_gain_curvature_boost_)){std::cerr<<"Param control/Stanley/k_gain_curvature_boost has error" << std::endl; return false;}
-<<<<<<< HEAD
-        if(!pnh.getParam("/control/Stanley/alpha", stanley_alpha_)){std::cerr<<"Param control/Stanley/alpha has error" << std::endl; return false;}
-=======
->>>>>>> 09dd6bc4
+
         
         // =================== Longitudinal Control: PID Controller ===================
         if(!pnh.getParam("/control/SpeedControl/pid_kp", pid_kp_)){std::cerr<<"Param control/SpeedControl/pid_kp has error" << std::endl; return false;}
@@ -1779,15 +1773,7 @@
     ~TrajectoryGenerator() = default;
     
     // Generate trajectory from cones and current planning state(for Mapping mode)
-<<<<<<< HEAD
-    std::vector<TrajectoryPoint> generatePathFromClosestCones(const std::vector<Cone>& cones, const PlanningParams::TrajectoryModeParams& params);
-    // Generate local trajectory by following the global path (for RACING mode)
-    std::vector<TrajectoryPoint> getTrajectoryFromGlobalPath(const VehicleState& vehicle_state, const std::vector<TrajectoryPoint>& global_path, const PlanningParams::TrajectoryModeParams& params);
-=======
-    std::vector<TrajectoryPoint> generateTrajectoryFromCones(const std::vector<Cone>& cones, ASState planning_state);
-    // Generate local trajectory by following the global path (for RACING mode)
-    std::vector<TrajectoryPoint> getTrajectoryFromGlobalPath(const VehicleState& vehicle_state, const std::vector<TrajectoryPoint>& global_path);
->>>>>>> 09dd6bc4
+
 
     /**
      * @brief Get last generated trajectory
