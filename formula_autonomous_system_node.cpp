--- conflicted
+++ resolved
@@ -71,13 +71,8 @@
     lap_count_marker_pub_ = nh_.advertise<visualization_msgs::MarkerArray>("/fsds/lap_count_marker", 1);
     global_cones_marker_pub_ = nh_.advertise<visualization_msgs::MarkerArray>("/fsds/global_cones_marker", 1);
     lane_marker_pub_ = nh_.advertise<visualization_msgs::MarkerArray>("/fsds/lane_marker", 1);
-<<<<<<< HEAD
     global_path_marker_pub_ = nh_.advertise<visualization_msgs::Marker>("/fsds/global_path", 1);                                 // Globalpath
     trajectory_from_global_path_marker_pub_ = nh_.advertise<visualization_msgs::Marker>("/fsds/trajectory_from_global_path", 1); // TrajectoryFromGlobalpath
-=======
-    global_path_marker_pub_ = nh_.advertise<visualization_msgs::Marker>("/fsds/global_path", 1);                                // Globalpath
-
->>>>>>> 893c05fb
     
     // Get parameters
     pnh_.getParam("/system/main_loop_rate", main_loop_rate_);
