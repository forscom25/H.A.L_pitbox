/**
 * @file formula_autonomous_system.cpp
 * @author Jiwon Seok (jiwonseok@hanyang.ac.kr)
 * @author MinKyu Cho (chomk2000@hanyang.ac.kr)
 * @brief 
 * @version 0.1
 * @date 2025-07-21
 * 
 * @copyright Copyright (c) 2025
 */

#include "formula_autonomous_system.hpp"

// ==================== Algorithm ====================

// =================================================================================================
// ========================================= 1. PERCEPTION =========================================
// =================================================================================================

// =================== RoiExtractor Implementation ===================

RoiExtractor::RoiExtractor(const std::shared_ptr<PerceptionParams> params)
    : params_(params) {
}

void RoiExtractor::extractRoi(const pcl::PointCloud<pcl::PointXYZ>::Ptr& input_cloud, pcl::PointCloud<pcl::PointXYZ>::Ptr& roi_cloud) {
    roi_cloud->clear();
    roi_cloud->header = input_cloud->header;

    for (const auto& point : input_cloud->points) {
        
        // Check if point is within ROI
        if (point.x > params_->lidar_roi_x_min_ && point.x < params_->lidar_roi_x_max_ &&
            point.y > params_->lidar_roi_y_min_ && point.y < params_->lidar_roi_y_max_ &&
            point.z > params_->lidar_roi_z_min_ && point.z < params_->lidar_roi_z_max_) {
            roi_cloud->points.push_back(point);
        }
    }
}

// =================== GroundRemoval Implementation ===================

GroundRemoval::GroundRemoval(const std::shared_ptr<PerceptionParams> params) 
    : params_(params), rng_(std::random_device{}()) {
}

GroundRemoval::GroundRemoval(double distance_threshold, int max_iterations) 
    : rng_(std::random_device{}()) {
    // Create parameters from legacy constructor
    params_->lidar_ransac_distance_threshold_ = distance_threshold;
    params_->lidar_ransac_iterations_ = max_iterations;
}

void GroundRemoval::removeGround(
    const pcl::PointCloud<pcl::PointXYZ>::Ptr& input_cloud,
    pcl::PointCloud<pcl::PointXYZ>::Ptr& ground_points,
    pcl::PointCloud<pcl::PointXYZ>::Ptr& non_ground_points) {
    
    // Clear output clouds
    ground_points->clear();
    non_ground_points->clear();
    
    if (input_cloud->empty()) return;
    
    Eigen::Vector4f best_plane; // ax + by + cz + d = 0
    std::vector<int> best_inliers;
    
    if (fitPlane(input_cloud, best_plane, best_inliers)) {
        // create checklist for ground points
        std::vector<bool> is_ground(input_cloud->size(), false);
        // Mark inliers as ground points
        for (int idx : best_inliers) {
            is_ground[idx] = true;
        }
        
        // Extract ground and non-ground points
        for (size_t i = 0; i < input_cloud->size(); ++i) {
            if (is_ground[i]) {
                ground_points->push_back(input_cloud->points[i]);
            } else {
                non_ground_points->push_back(input_cloud->points[i]);
            }
        }
    } else {
        // If plane fitting fails, treat all points as ground
        *ground_points = *input_cloud;
    }
    
    ground_points->header = input_cloud->header;
    non_ground_points->header = input_cloud->header;
}

bool GroundRemoval::fitPlane(
    const pcl::PointCloud<pcl::PointXYZ>::Ptr& cloud,
    Eigen::Vector4f& plane_coefficients,
    std::vector<int>& inliers) {
    
    if (cloud->size() < 3) return false;
    
    // Initialize best inlier count
    int best_inlier_count = 0;
    // Random number generator for selecting points
    std::uniform_int_distribution<int> dist(0, cloud->size() - 1);
    
    // RANSAC algorithm
    for (int iter = 0; iter < params_->lidar_ransac_iterations_; ++iter) {
        // Randomly select 3 points
        std::vector<int> sample_indices(3);
        for (int i = 0; i < 3; ++i) {
            sample_indices[i] = dist(rng_);
        }
        
        // Calculate plane from 3 points
        const auto& p1 = cloud->points[sample_indices[0]];
        const auto& p2 = cloud->points[sample_indices[1]];
        const auto& p3 = cloud->points[sample_indices[2]];
        
        // Calculate normal vector
        Eigen::Vector3f v1(p2.x - p1.x, p2.y - p1.y, p2.z - p1.z); // Vector from p1 to p2
        Eigen::Vector3f v2(p3.x - p1.x, p3.y - p1.y, p3.z - p1.z); // Vector from p1 to p3
        Eigen::Vector3f normal = v1.cross(v2);
        if (normal.norm() < 1e-6) continue; // Skip degenerate case
        normal.normalize();
        
        float d = -(normal.x() * p1.x + normal.y() * p1.y + normal.z() * p1.z);
        Eigen::Vector4f current_plane(normal.x(), normal.y(), normal.z(), d);
        
        // Count inliers
        std::vector<int> current_inliers;
        for (size_t i = 0; i < cloud->size(); ++i) {
            if (pointToPlaneDistance(cloud->points[i], current_plane) < params_->lidar_ransac_distance_threshold_) {
                current_inliers.push_back(i);
            }
        }
        
        // Update best plane if current plane has more inliers
        if (current_inliers.size() > best_inlier_count) {
            best_inlier_count = current_inliers.size();
            plane_coefficients = current_plane;
            inliers = current_inliers;
        }
    }
    return best_inlier_count > 0; // If the number of inliers is greater than 0, return true
}

double GroundRemoval::pointToPlaneDistance(const pcl::PointXYZ& point, const Eigen::Vector4f& plane) {
    return std::abs(plane[0] * point.x + plane[1] * point.y + plane[2] * point.z + plane[3]);
}

// =================== Clustering Implementation ===================

Clustering::Clustering(const std::shared_ptr<PerceptionParams> params)
    : params_(params) {
    vehicle_to_lidar_transform_ = Eigen::Matrix4f::Identity();
    double x = params_->lidar_translation_[0];
    double y = params_->lidar_translation_[1];
    double z = params_->lidar_translation_[2];
    double roll = params_->lidar_rotation_[0];
    double pitch = params_->lidar_rotation_[1];
    double yaw = params_->lidar_rotation_[2];

    double cr = cos(roll), sr = sin(roll);
    double cp = cos(pitch), sp = sin(pitch);
    double cy = cos(yaw), sy = sin(yaw);

    // Create transformation matrix from vehicle base to lidar
    vehicle_to_lidar_transform_ << 
        cy*cp, cy*sp*sr - sy*cr, cy*sp*cr + sy*sr, x,
        sy*cp, sy*sp*sr + cy*cr, sy*sp*cr - cy*sr, y,
        -sp,   cp*sr,            cp*cr,            z,
        0,    0,                0,                1;
    
    std::cout << "Vehicle-to-Lidar transformation matrix:" << std::endl << vehicle_to_lidar_transform_ << std::endl;

}

Clustering::Clustering(double eps, int min_points, double min_cone_height, double max_cone_height) {
    // Create parameters from legacy constructor
    params_->lidar_dbscan_eps_ = eps;
    params_->lidar_dbscan_min_points_ = min_points;
    params_->lidar_cone_detection_min_height_ = min_cone_height;
    params_->lidar_cone_detection_max_height_ = max_cone_height;
    params_->lidar_cone_detection_min_points_ = 5;  // Default value
}

bool Clustering::extractCones(const pcl::PointCloud<pcl::PointXYZ>::Ptr& input_points, std::vector<Cone>& cones) {
    if (input_points->empty()) return false;
    
    // Perform DBSCAN clustering: cluster = [cluster_indices]
    std::vector<std::vector<int>> clusters = dbscan(input_points);
    cones.clear();
    cones.reserve(clusters.size());
    
    // Extract cones from clusters
    for (const auto& cluster : clusters) {
        if (isValidCone(cluster, input_points)) {
            Cone cone;
            // Calculate centroid in lidar frame
            Eigen::Vector3f centroid = calculateCentroid(cluster, input_points);
            
            // Convert centroid to vehicle base frame
            Eigen::Vector4f centroid_4d(centroid.x(), centroid.y(), centroid.z(), 1.0f);
            Eigen::Vector4f centroid_vehicle = vehicle_to_lidar_transform_ * centroid_4d;
            
            // Assign centroid to cone
            cone.center = pcl::PointXYZ(centroid_vehicle.x(), centroid_vehicle.y(), centroid_vehicle.z());
            cone.color = "unknown"; // Initial color is unknown
            cone.confidence = std::min(1.0f, static_cast<float>(cluster.size()) / 50.0f);
            
            // Store cluster points
            for (int idx : cluster) {
                cone.points.push_back(input_points->points[idx]);
            }
            
            cones.push_back(cone);
        }
    }
    
    return true;
}

std::vector<std::vector<int>> Clustering::dbscan(const pcl::PointCloud<pcl::PointXYZ>::Ptr& cloud) {
    std::vector<std::vector<int>> clusters;
    std::vector<bool> visited(cloud->size(), false);
    std::vector<bool> clustered(cloud->size(), false);

    // Create KD-tree for efficient neighbor search
    pcl::search::KdTree<pcl::PointXYZ>::Ptr kdtree(new pcl::search::KdTree<pcl::PointXYZ>);
    kdtree->setInputCloud(cloud);
    
    for (size_t i = 0; i < cloud->size(); ++i) {
        if (visited[i]) continue;        // Skip if already visited
        visited[i] = true;
        std::vector<int> neighbors_indices = regionQuery(cloud, i, kdtree); // Find neighbors

        if (neighbors_indices.size() < params_->lidar_dbscan_min_points_) {
            continue; // Skip if less than min points
        }
        
        // Start new cluster
        std::vector<int> cluster;
        cluster.push_back(i);
        clustered[i] = true;
        // Expand cluster
        for (size_t j = 0; j < neighbors_indices.size(); ++j) {
            int neighbor_idx = neighbors_indices[j];
            
            if (!visited[neighbor_idx]) {
                visited[neighbor_idx] = true;
                std::vector<int> neighbor_neighbors = regionQuery(cloud, neighbor_idx, kdtree);
                // Add neighbor to cluster if it has more than min points
                if (neighbor_neighbors.size() >= params_->lidar_dbscan_min_points_) {
                    neighbors_indices.insert(neighbors_indices.end(), neighbor_neighbors.begin(), neighbor_neighbors.end());
                }
            }
            // Add neighbor to cluster if not already clustered
            if (!clustered[neighbor_idx]) {
                cluster.push_back(neighbor_idx);
                clustered[neighbor_idx] = true;
            }
        }
        
        clusters.push_back(cluster);
    }
    
    return clusters;
}

std::vector<int> Clustering::regionQuery(
    const pcl::PointCloud<pcl::PointXYZ>::Ptr& cloud,
    int point_idx,
    const pcl::search::KdTree<pcl::PointXYZ>::Ptr& kdtree) {
    
    std::vector<int> indices;
    std::vector<float> distances;
    
    kdtree->radiusSearch(point_idx, params_->lidar_dbscan_eps_, indices, distances);
    
    return indices;
}

bool Clustering::isValidCone(const std::vector<int>& cluster_indices, 
                             const pcl::PointCloud<pcl::PointXYZ>::Ptr& cloud) {
    bool is_valid = true;
    if (cluster_indices.size() < params_->lidar_cone_detection_min_points_) 
        is_valid = false; // Too few points
    
    // Calculate cone detection range
    float min_x = std::numeric_limits<float>::max();
    float max_x = std::numeric_limits<float>::lowest();

    float min_y = std::numeric_limits<float>::max();
    float max_y = std::numeric_limits<float>::lowest();

    float min_z = std::numeric_limits<float>::max();
    float max_z = std::numeric_limits<float>::lowest();

    for (int idx : cluster_indices) {
        min_x = std::min(min_x, cloud->points[idx].x);
        max_x = std::max(max_x, cloud->points[idx].x);

        min_y = std::min(min_y, cloud->points[idx].y);
        max_y = std::max(max_y, cloud->points[idx].y);

        min_z = std::min(min_z, cloud->points[idx].z);
        max_z = std::max(max_z, cloud->points[idx].z);
    }

    float height = max_z - min_z;

    if (height < params_->lidar_cone_detection_min_height_ || height > params_->lidar_cone_detection_max_height_) {
        is_valid = false;
    }
    
    float x_range = max_x - min_x;
    float y_range = max_y - min_y;

    float range = std::sqrt(x_range * x_range + y_range * y_range);

    if (range < params_->lidar_cone_detection_min_radius_ || range > params_->lidar_cone_detection_max_radius_)
        is_valid = false;

    return is_valid;
}

Eigen::Vector3f Clustering::calculateCentroid(const std::vector<int>& cluster_indices,
                                             const pcl::PointCloud<pcl::PointXYZ>::Ptr& cloud) {
    Eigen::Vector3f centroid;
    centroid.x() = centroid.y() = centroid.z() = 0.0f;
    
    for (int idx : cluster_indices) {
        centroid.x() += cloud->points[idx].x;
        centroid.y() += cloud->points[idx].y;
        centroid.z() += cloud->points[idx].z;
    }
    
    float size = static_cast<float>(cluster_indices.size());
    centroid.x() /= size;
    centroid.y() /= size;
    centroid.z() /= size;
    
    return centroid;
} 

// =================== ColorDetection Implementation ===================

ColorDetection::ColorDetection(const std::shared_ptr<PerceptionParams>& params)
    : params_(params) {
    // Initialize camera parameters from params
    initializeCameraParameters();
    
    // Compute camera to lidar transformation
    computeCameraToLidarTransform();
    
    std::cout << "ColorDetection initialized with camera-to-lidar transformation" << std::endl;
}

void ColorDetection::initializeCameraParameters() {
    // Create camera intrinsic matrix
    camera_matrix_ = (cv::Mat_<double>(3, 3) << 
        params_->camera_fx_, 0, params_->camera_cx_,
        0, params_->camera_fy_, params_->camera_cy_,
        0, 0, 1);
    
    // Create distortion coefficients matrix
    std::cout << "Camera intrinsics initialized: fx=" << params_->camera_fx_ 
              << ", fy=" << params_->camera_fy_ 
              << ", cx=" << params_->camera_cx_ 
              << ", cy=" << params_->camera_cy_ << std::endl;
}

void ColorDetection::computeCameraToLidarTransform() {
    // Create transformation matrices from vehicle base to each sensor
    
    // Convert degrees to radians
    double deg_to_rad = CV_PI / 180.0;
    
    // Camera1 transformation (vehicle -> camera1)
    cv::Mat T_base_to_camera1 = createTransformationMatrix(
        params_->camera1_translation_[0],  // x
        params_->camera1_translation_[1],  // y
        params_->camera1_translation_[2],  // z
        params_->camera1_rotation_[0] * deg_to_rad,  // roll (deg -> rad)
        params_->camera1_rotation_[1] * deg_to_rad,  // pitch (deg -> rad)
        params_->camera1_rotation_[2] * deg_to_rad   // yaw (deg -> rad)
    );

    // Camera2 transformation (vehicle -> camera2)
    cv::Mat T_base_to_camera2 = createTransformationMatrix(
        params_->camera2_translation_[0],  // x
        params_->camera2_translation_[1],  // y
        params_->camera2_translation_[2],  // z
        params_->camera2_rotation_[0] * deg_to_rad,  // roll (deg -> rad)
        params_->camera2_rotation_[1] * deg_to_rad,  // pitch (deg -> rad)
        params_->camera2_rotation_[2] * deg_to_rad   // yaw (deg -> rad)
    );

    // Create transformation matrix for x-front, y-left, z-up_(vehicle frame) to z-front, x-right, y-down frame(camera frame)
    cv::Mat T_x_front_to_z_front = createTransformationMatrix(
        0, 0, 0,
        -90.0 * deg_to_rad, 0, -90.0 * deg_to_rad
    );

    // Combine transformations: vehicle -> camera
    T_base_to_camera1 = T_base_to_camera1 * T_x_front_to_z_front;
    T_base_to_camera2 = T_base_to_camera2 * T_x_front_to_z_front;

    // Compute inverse transformation: camera -> vehicle
    cv::Mat T_camera1_to_base = T_base_to_camera1.inv();
    cv::Mat T_camera2_to_base = T_base_to_camera2.inv();

    // Final transformation: camera1 -> vehicle
    camera1_to_base_rotation_ = T_camera1_to_base.rowRange(0, 3).colRange(0, 3);
    camera1_to_base_translation_ = T_camera1_to_base.rowRange(0, 3).col(3);
    std::cout << "Camera1-to-vehicle transformation computed:" << std::endl;
    std::cout << "Camera1 Rotation matrix:" << std::endl << camera1_to_base_rotation_ << std::endl;
    std::cout << "Camera1 Translation vector:" << std::endl << camera1_to_base_translation_ << std::endl;

    // Final transformation: camera2 -> vehicle
    camera2_to_base_rotation_ = T_camera2_to_base.rowRange(0, 3).colRange(0, 3);
    camera2_to_base_translation_ = T_camera2_to_base.rowRange(0, 3).col(3);
    std::cout << "Camera2-to-vehicle transformation computed:" << std::endl;
    std::cout << "Camera2 Rotation matrix:" << std::endl << camera2_to_base_rotation_ << std::endl;
    std::cout << "Camer2 Translation vector:" << std::endl << camera2_to_base_translation_ << std::endl;
}

cv::Mat ColorDetection::createTransformationMatrix(double x, double y, double z, double roll, double pitch, double yaw) {
    // Create transformation matrix from Euler angles (ZYX convention)
    double cr = cos(roll), sr = sin(roll);
    double cp = cos(pitch), sp = sin(pitch);
    double cy = cos(yaw), sy = sin(yaw);
    
    cv::Mat T = (cv::Mat_<double>(4, 4) <<
        cy*cp, cy*sp*sr - sy*cr, cy*sp*cr + sy*sr, x,
        sy*cp, sy*sp*sr + cy*cr, sy*sp*cr - cy*sr, y,
        -sp,   cp*sr,            cp*cr,            z,
        0,    0,                0,                1);
    
    return T;
}

cv::Mat ColorDetection::ConesColor(std::vector<Cone>& cones, sensor_msgs::Image& camera1_msg, sensor_msgs::Image& camera2_msg) {
    cv::Mat camera1_image, camera2_image;
    getCameraImage(camera1_msg, camera1_image);
    getCameraImage(camera2_msg, camera2_image);

    if (!camera1_image.empty() && !camera2_image.empty()) {
        cones = classifyConesColor(cones, camera1_image, camera2_image);
    }

    // for debugging: visualize cones
    cv::Mat debug_img1 = visualizeProjection(cones, camera1_image);
    cv::Mat debug_img2 = visualizeProjection(cones, camera2_image);
    cv::Mat combined_debug_image;

    // Check if debug images are empty
    if (!debug_img1.empty() && !debug_img2.empty()) {
        // Resize debug images to match height
        if (debug_img1.rows != debug_img2.rows) {
            // Calculate the ratio and resize debug_img2 to match debug_img1 height
            double ratio = (double)debug_img1.rows / (double)debug_img2.rows;
            int new_width = (int)((double)debug_img2.cols * ratio);
        
            //  Resize debug_img2 to match debug_img1 height
            cv::resize(debug_img2, debug_img2, cv::Size(new_width, debug_img1.rows));
        }

        cv::hconcat(debug_img1, debug_img2, combined_debug_image);
        
    // show one of the debug images if the other is empty
    } else if (!debug_img1.empty()) {
        combined_debug_image = debug_img1;
    } else if (!debug_img2.empty()) {
        combined_debug_image = debug_img2;
    }
    
    return combined_debug_image;
}

void ColorDetection::getCameraImage(sensor_msgs::Image& msg, cv::Mat& image){
    // Convert ROS Image message to OpenCV Mat
    cv_bridge::CvImagePtr cv_ptr;
    try {
        // Convert ROS message to cv_bridge format
        cv_ptr = cv_bridge::toCvCopy(msg, sensor_msgs::image_encodings::BGR8);
        // Extract OpenCV Mat from cv_bridge
        image = cv_ptr->image.clone();
        
        // Check if image is valid
        if (image.empty()) {
            ROS_WARN("Received empty camera image");
            return;
        }
        
        // Optional: Log image dimensions for debugging
        ROS_DEBUG("Camera image received: %dx%d, channels: %d", 
                  image.cols, image.rows, image.channels());
    }
    catch (cv_bridge::Exception& e) {
        ROS_ERROR("cv_bridge exception while converting camera image: %s", e.what());
        // Initialize empty image on error
        image = cv::Mat();
    }
    return;
}

std::vector<Cone> ColorDetection::classifyConesColor(const std::vector<Cone>& cones, const cv::Mat& rgb_image1, const cv::Mat& rgb_image2) {
    std::vector<Cone> classified_cones = cones;
    
    for (auto& cone : classified_cones) { //
        bool is_left_cone = (cone.center.y >= 0); // Positive y is left side

        if (is_left_cone) {
            // Project to camera 1 (left)
            cv::Point2f pt1 = projectToCamera(cone.center, 1);
            if (isPointInImage(pt1, rgb_image1.size())) {
                cone.color = detectConeColor(cone, rgb_image1, pt1);
                continue; // Skip if projected point is valid
            }

        // fallback to camera 2 (right) if projection fails
            cv::Point2f pt2 = projectToCamera(cone.center, 2);
            if (isPointInImage(pt2, rgb_image2.size())) {
                cone.color = detectConeColor(cone, rgb_image2, pt2);
                continue; // Skip if projected point is valid
            }
        } else {
            // Project to camera 2 (right)
            cv::Point2f pt2 = projectToCamera(cone.center, 2);
            if (isPointInImage(pt2, rgb_image2.size())) {
                cone.color = detectConeColor(cone, rgb_image2, pt2);
                continue; // Skip if projected point is valid
            }

            // fallback to camera 1 (left) if projection fails
            cv::Point2f pt1 = projectToCamera(cone.center, 1);
            if (isPointInImage(pt1, rgb_image1.size())) {
                cone.color = detectConeColor(cone, rgb_image1, pt1);
                continue; // Skip if projected point is valid
            }
        }
        // If both projections fail, set color to unknown
        cone.color = "out of image";
    }
    return classified_cones;
}

cv::Point2f ColorDetection::projectToCamera(const pcl::PointXYZ& point_3d, int camera_id) {
    // Transform from Vehicle base to camera coordinate system
    cv::Mat cone_point_in_base = (cv::Mat_<double>(3, 1) << point_3d.x, point_3d.y, point_3d.z);
    cv::Mat cone_point_in_camera;
    
    if (camera_id == 1) { // Left Camera
        cone_point_in_camera = camera1_to_base_rotation_ * cone_point_in_base + camera1_to_base_translation_;
    } else { // Right Camera (camera_id == 2)
        cone_point_in_camera = camera2_to_base_rotation_ * cone_point_in_base + camera2_to_base_translation_;
    }

    // Check if point is in front of camera
    if (cone_point_in_camera.at<double>(2, 0) <= 0) {
        return cv::Point2f(-1, -1); // Invalid projection
    }
    
    // camera coordinates (x_cam, y_cam, z_cam) for projection
    double x_cam = cone_point_in_camera.at<double>(0, 0);
    double y_cam = cone_point_in_camera.at<double>(1, 0);
    double z_cam = cone_point_in_camera.at<double>(2, 0);

    // Transform to image plane
    double x_img = x_cam / z_cam;
    double y_img = y_cam / z_cam;
    
    // Apply camera intrinsics for transform to pixel coordinates from image coordinates
    double u = params_->camera_fx_ * x_img + params_->camera_cx_;
    double v = params_->camera_fy_ * y_img + params_->camera_cy_;
    
    return cv::Point2f(static_cast<float>(u), static_cast<float>(v));
}

bool ColorDetection::isPointInImage(const cv::Point2f& point, const cv::Size& image_size) {
    return point.x >= 0 && point.x < image_size.width && 
           point.y >= 0 && point.y < image_size.height;
}

std::string ColorDetection::detectConeColor(const Cone& cone, const cv::Mat& rgb_image, const cv::Point2f& projection_point) {
    if (rgb_image.empty()) {
        std::cerr << "Warning: Empty image provided for color detection" << std::endl;
        return "unknown";
    }
    
    // Preprocess image if enabled
    cv::Mat processed_image = preprocessImage(rgb_image);
    
    // Convert to HSV for color analysis
    cv::Mat hsv_image;
    cv::cvtColor(processed_image, hsv_image, cv::COLOR_BGR2HSV);
    
    // Analyze color in window around projected point
    int window_size = params_->camera_hsv_window_size_;
    ColorConfidence confidence = analyzeColorWindow(hsv_image, projection_point, window_size);

    // Select best color based on confidence
    std::string best_color = selectBestColor(confidence);
    
    return best_color;
}

cv::Mat ColorDetection::preprocessImage(const cv::Mat& rgb_image) {
    if (!params_->camera_enable_preprocessing_) {
        return rgb_image;
    }
    
    cv::Mat processed = rgb_image.clone();
    
    // Apply Gaussian blur for noise reduction
    if (params_->camera_gaussian_blur_sigma_ > 0) {
        int kernel_size = static_cast<int>(2 * params_->camera_gaussian_blur_sigma_ * 3 + 1);
        if (kernel_size % 2 == 0) kernel_size++;
        
        cv::GaussianBlur(processed, processed, 
                        cv::Size(kernel_size, kernel_size), 
                        params_->camera_gaussian_blur_sigma_);
    }
    
    // Apply bilateral filter for edge-preserving smoothing
    if (params_->camera_bilateral_filter_d_ > 0) {
        cv::Mat temp;
        cv::bilateralFilter(processed, temp, 
                           params_->camera_bilateral_filter_d_, 
                           80, 80);
        processed = temp;
    }
    
    return processed;
}

ColorConfidence ColorDetection::analyzeColorWindow(const cv::Mat& hsv_image, const cv::Point2f& center, int window_size) {
    ColorConfidence confidence;
    
    // Get safe window around the projected point
    cv::Rect window = getSafeWindow(center, window_size, hsv_image.size());
    
    if (window.area() <= 0) {
        return confidence; // Return default (unknown = 1.0)
    }
    
    // Extract HSV region of interest
    cv::Mat hsv_roi = hsv_image(window);
    
    // Calculate confidence for each color
    confidence.yellow_confidence = static_cast<double>(countYellowPixels(hsv_roi));
    confidence.blue_confidence = static_cast<double>(countBluePixels(hsv_roi));
    confidence.orange_confidence = static_cast<double>(countOrangePixels(hsv_roi));
    
    return confidence;
}

cv::Rect ColorDetection::getSafeWindow(const cv::Point2f& center, int window_size, const cv::Size& image_size) {
    int half_size = window_size / 2;
    
    // Select window left-top corner
    int x = static_cast<int>(center.x) - half_size;
    int y = static_cast<int>(center.y) - half_size;
    
    // Clamp to image boundaries
    x = std::max(0, std::min(x, image_size.width - window_size));
    y = std::max(0, std::min(y, image_size.height - window_size));
    
    // Select window width and height
    int width = std::min(window_size, image_size.width - x);
    int height = std::min(window_size, image_size.height - y);
    
    // Return window [left, top, width, height]
    return cv::Rect(x, y, width, height);
}

int ColorDetection::countYellowPixels(const cv::Mat& hsv_roi) {
    int yellow_pixels = 0;
    
    for (int y = 0; y < hsv_roi.rows; ++y) {
        for (int x = 0; x < hsv_roi.cols; ++x) {
            cv::Vec3b hsv_pixel = hsv_roi.at<cv::Vec3b>(y, x);
            
            if (isInHSVRange(hsv_pixel, 
                           params_->camera_yellow_hue_min_, 
                           params_->camera_yellow_hue_max_,
                           params_->camera_yellow_sat_min_, 
                           params_->camera_yellow_val_min_)) {
                yellow_pixels++;
            }
        }
    }
    
    return yellow_pixels;
}

int ColorDetection::countBluePixels(const cv::Mat& hsv_roi) {
    int blue_pixels = 0;
    
    for (int y = 0; y < hsv_roi.rows; ++y) {
        for (int x = 0; x < hsv_roi.cols; ++x) {
            cv::Vec3b hsv_pixel = hsv_roi.at<cv::Vec3b>(y, x);
            
            if (isInHSVRange(hsv_pixel, 
                           params_->camera_blue_hue_min_, 
                           params_->camera_blue_hue_max_,
                           params_->camera_blue_sat_min_, 
                           params_->camera_blue_val_min_)) {
                blue_pixels++;
            }
        }
    }
    
    return blue_pixels;
}

int ColorDetection::countOrangePixels(const cv::Mat& hsv_roi) {
    int orange_pixels = 0;
    
    for (int y = 0; y < hsv_roi.rows; ++y) {
        for (int x = 0; x < hsv_roi.cols; ++x) {
            cv::Vec3b hsv_pixel = hsv_roi.at<cv::Vec3b>(y, x);
            
            if (isInHSVRange(hsv_pixel, 
                           params_->camera_orange_hue_min_, 
                           params_->camera_orange_hue_max_,
                           params_->camera_orange_sat_min_, 
                           params_->camera_orange_val_min_)) {
                orange_pixels++;
            }
        }
    }
    
    return orange_pixels;
}

bool ColorDetection::isInHSVRange(const cv::Vec3b& hsv_pixel, int hue_min, int hue_max, int sat_min, int val_min) {
    int hue = hsv_pixel[0];
    int sat = hsv_pixel[1];
    int val = hsv_pixel[2];
    
    // Handle hue wraparound (e.g., red: 170-180 and 0-10)
    bool hue_in_range;
    if (hue_min <= hue_max) {
        hue_in_range = (hue >= hue_min && hue <= hue_max);
    } else {
        hue_in_range = (hue >= hue_min || hue <= hue_max);
    }
    
    return hue_in_range && sat >= sat_min && val >= val_min;
}

std::string ColorDetection::selectBestColor(const ColorConfidence& confidence) {
    double max_confidence = 0.0;
    std::string best_color = "unknown";
    
    if (confidence.yellow_confidence > max_confidence) {
        max_confidence = confidence.yellow_confidence;
        best_color = "yellow";
    }
    
    if (confidence.blue_confidence > max_confidence) {
        max_confidence = confidence.blue_confidence;
        best_color = "blue";
    }
    
    if (confidence.orange_confidence > max_confidence) {
        max_confidence = confidence.orange_confidence;
        best_color = "orange";
    }
    
    // Require minimum confidence threshold to avoid false positives
    if (max_confidence < 0.001) {
        return "unknown";
    }
    
    return best_color;
}

cv::Mat ColorDetection::visualizeProjection(const std::vector<Cone>& cones, const cv::Mat& rgb_image) {
    cv::Mat visualization = rgb_image.clone();
    
    for (const auto& cone : cones) {
         // Determine camera based on y coordinate
        int primary_camera_id = (cone.center.y >= 0) ? 1 : 2;
        cv::Point2f projected = projectToCamera(cone.center, primary_camera_id);
        
        if (isPointInImage(projected, rgb_image.size())) {
            // Draw circle at projected position
            cv::Scalar color;
            if (cone.color == "yellow") {
                color = cv::Scalar(0, 255, 255); // Yellow in BGR
            } else if (cone.color == "blue") {
                color = cv::Scalar(255, 0, 0); // Blue in BGR
            } else if (cone.color == "orange") {
                color = cv::Scalar(0, 165, 255); // Orange in BGR
            } else {
                color = cv::Scalar(128, 128, 128); // Gray for unknown
            }

            cv::circle(visualization, projected, 10, color, 2);
            cv::putText(visualization, cone.color, 
                       cv::Point(projected.x + 15, projected.y), 
                       cv::FONT_HERSHEY_SIMPLEX, 0.5, color, 1);
        }
    }
    
    return visualization;
}

// =================================================================================================
// ======================================== 2. Localization ========================================
// =================================================================================================

// =================== Localization Implementation ===================

Localization::Localization(const std::shared_ptr<LocalizationParams>& params)
    : params_(params),
      state_(8, 0.0),
      last_time_sec_(0.0),
      ref_wgs84_position_(0.0, 0.0),
      prev_gps_enu_(0.0, 0.0),
      prev_gps_time_sec_(0.0)
{
    // Set reference GPS position
    if (params_->use_user_defined_ref_wgs84_position_ == true) {
        ref_wgs84_position_ << params_->ref_wgs84_latitude_, params_->ref_wgs84_longitude_;
    }
    else {
        ref_wgs84_position_ << 0.0, 0.0;
    }
    
    // Initialize state vector [x, y, yaw, vx, vy, yawrate, ax, ay]
    state_ = {0.0, 0.0, 0.0, 0.0, 0.0, 0.0, 0.0, 0.0};
}

/**
 * @brief Update with IMU data (acceleration, yaw rate and IMU orientation)
 * @param imu_input [ax, ay, yaw_rate]
 * @param q_imu IMU orientation
 * @param curr_time_sec Current time in seconds
 */
void Localization::updateImu(const Eigen::Vector3d& imu_input, Eigen::Quaterniond& q_imu, double curr_time_sec) {
    
    // Update state
    state_[5] = imu_input[2]; // yaw rate
    state_[6] = imu_input[0]; // acceleration
    state_[7] = imu_input[1]; // lateral acceleration

    // Update yaw angle
    double yaw_angle = atan2(2.0 * (q_imu.w() * q_imu.z() + q_imu.x() * q_imu.y()), 1.0 - 2.0 * (q_imu.y() * q_imu.y() + q_imu.z() * q_imu.z()));
    state_[2] = yaw_angle; // yaw angle
    
    // Update timing
    double dt = curr_time_sec - last_time_sec_;
    if (dt > 0.0 && last_time_sec_ > std::numeric_limits<double>::epsilon()) {
        // Predict if time is not updated
        state_ = predictState(state_, dt);
    }
    last_time_sec_ = curr_time_sec;
}

void Localization::updateGps(const Eigen::Vector2d& gps_wgs84, double curr_time_sec) {
    if (params_->use_user_defined_ref_wgs84_position_ == false) {
        if (ref_wgs84_position_.x() == 0.0 && ref_wgs84_position_.y() == 0.0) {
            ref_wgs84_position_ << gps_wgs84[0], gps_wgs84[1];
        }
    }

    // Update timing
    double dt = curr_time_sec - last_time_sec_;
    if (dt > 0.0 && last_time_sec_ > std::numeric_limits<double>::epsilon()) {
        // Predict if time is not updated
        state_ = predictState(state_, dt);
        last_time_sec_ = curr_time_sec;
    }
    
    // Convert GPS to ENU coordinates
    Eigen::Vector2d gps_enu = wgs84ToEnu(gps_wgs84);
    
    // Update step with GPS measurement
    state_[0] = gps_enu[0]; // x
    state_[1] = gps_enu[1]; // y

    // Correct velocity with complementary filter(GPS + IMU)
    double dt_gps = curr_time_sec - prev_gps_time_sec_;
    if (dt_gps > 0.0 && curr_time_sec > std::numeric_limits<double>::epsilon()) {
        double dx = state_[0] - prev_gps_enu_[0];
        double dy = state_[1] - prev_gps_enu_[1];
        prev_gps_enu_ << state_[0], state_[1];

        // Calculate velocity in ENU frame
        double vx_enu = dx / dt_gps;
        double vy_enu = dy / dt_gps;

        // Transform velocity to vehicle frame
        double vx_vehicle =  vx_enu * cos(-state_[2]) - vy_enu * sin(-state_[2]);
        double vy_vehicle =  vx_enu * sin(-state_[2]) + vy_enu * cos(-state_[2]);

        // Recall IMU velocity
        double predicted_vx = state_[3];
        double predicted_vy = state_[4];

        // Apply complementary filter to fuse GPS and IMU velocities
        state_[3] = (1.0 - params_->gps_correction_gain_) * predicted_vx + params_->gps_correction_gain_ * vx_vehicle; // longitudinal velocity
        state_[4] = (1.0 - params_->gps_correction_gain_) * predicted_vy + params_->gps_correction_gain_ * vy_vehicle; // lateral velocity

        // Update previous GPS position
        prev_gps_enu_ << state_[0], state_[1];
    }
    prev_gps_time_sec_ = curr_time_sec;
}

std::vector<double> Localization::predictState(const std::vector<double>& state, double dt) {
    double x = state[0];
    double y = state[1];
    double yaw = state[2];
    double vx = state[3];
    double vy = state[4];
    double yaw_rate = state[5];
    double ax = state[6];
    double ay = state[7];

    double yaw_middle = yaw + yaw_rate * dt * 0.5;

    double new_x = x + vx * cos(yaw_middle) * dt + 0.5 * ax * cos(yaw_middle) * dt * dt;
    double new_y = y + vx * sin(yaw_middle) * dt + 0.5 * ax * sin(yaw_middle) * dt * dt;
    double new_yaw = yaw + yaw_rate * dt;
    double new_vx = vx + ax * dt;
    double new_vy = vy + ay * dt;

    std::vector<double> new_state = {new_x, new_y, new_yaw, new_vx, new_vy, yaw_rate, ax, ay};

    return new_state;
}

Eigen::Vector2d Localization::wgs84ToEnu(const Eigen::Vector2d& wgs84_pos) const {
    // Convert WGS84 (lat, lon) to ENU coordinates
    double lat_rad = wgs84_pos[0] * DEG_TO_RAD;
    double lon_rad = wgs84_pos[1] * DEG_TO_RAD;
    double ref_lat_rad = ref_wgs84_position_[0] * DEG_TO_RAD;
    double ref_lon_rad = ref_wgs84_position_[1] * DEG_TO_RAD;
    
    double dlat = lat_rad - ref_lat_rad;
    double dlon = lon_rad - ref_lon_rad;
    
    // Convert WGS84 to ENU coordinates: x = (lon - ref_lon) * EARTH_RADIUS * cos(ref_lat), y = (lat - ref_lat) * EARTH_RADIUS
    double x = EARTH_RADIUS * dlon * cos(ref_lat_rad); // cos(ref_lat_rad) to account for latitude scaling
    double y = EARTH_RADIUS * dlat;
    
    return Eigen::Vector2d(x, y);
}

// ================================================================================================
// ========================================== 3. Mapping ==========================================
// ================================================================================================

// =================== Mapping Implementation ====================

MapManager::MapManager(const std::shared_ptr<MappingParams>& params) : params_(params){}

std::vector<Cone> MapManager::updateAndGetPlannedCones(const VehicleState& current_state, const std::vector<Cone>& real_time_cones) {
    {
        // mutex lock to protect cone memory
        std::lock_guard<std::mutex> lock(cone_memory_mutex_);
        
        // Current vehicle position and orientation (global frame)
        double vehicle_x = current_state.position.x();
        double vehicle_y = current_state.position.y();
        double vehicle_yaw = current_state.yaw;

        for (const auto& local_cone : real_time_cones) {
            Cone global_cone = local_cone;
            global_cone.center.x = vehicle_x + local_cone.center.x * std::cos(vehicle_yaw) - local_cone.center.y * std::sin(vehicle_yaw);
            global_cone.center.y = vehicle_y + local_cone.center.x * std::sin(vehicle_yaw) + local_cone.center.y * std::cos(vehicle_yaw);

            bool found_in_memory = false;

            for (auto& mem_cone : cone_memory_) {
                double dist = std::hypot(global_cone.center.x - mem_cone.center.x, global_cone.center.y - mem_cone.center.y);

                if (dist < params_->cone_memory_association_threshold_) { // Flag to check if cone is already in memory
                    mem_cone.center.x = (mem_cone.center.x * 0.9) + (global_cone.center.x * 0.1);
                    mem_cone.center.y = (mem_cone.center.y * 0.9) + (global_cone.center.y * 0.1);
                    found_in_memory = true;
                    break;
                }
            }

            // Update cone memory only if not found
            if (!found_in_memory) {
                cone_memory_.push_back(global_cone);
            }
        }
    }

    //
    std::vector<Cone> cones_for_planning = real_time_cones;
    {
        // mutex lock to protect cone memory
        std::lock_guard<std::mutex> lock(cone_memory_mutex_);

        // Vehicle position and orientation (global frame)
        double vehicle_x = current_state.position.x();
        double vehicle_y = current_state.position.y();
        double vehicle_yaw = current_state.yaw;

        for (const auto& global_cone : cone_memory_) {
            double dist_to_car = std::hypot(global_cone.center.x - vehicle_x, global_cone.center.y - vehicle_y);

            // Check if the cone is within the search radius and in front of the vehicle
            if (dist_to_car < params_->cone_memory_search_radius_) {
                Cone local_cone = global_cone;
                double dx = global_cone.center.x - vehicle_x;
                double dy = global_cone.center.y - vehicle_y;
                local_cone.center.x = dx * std::cos(-vehicle_yaw) - dy * std::sin(-vehicle_yaw);
                local_cone.center.y = dx * std::sin(-vehicle_yaw) + dy * std::cos(-vehicle_yaw);
                
                // Only consider cones in front of the vehicle
                if (local_cone.center.x > 0) {
                    cones_for_planning.push_back(local_cone);
                }
            }
        }
    }
    return cones_for_planning;
}

std::vector<Cone> MapManager::getGlobalConeMap() const {
    std::lock_guard<std::mutex> lock(cone_memory_mutex_);
    return cone_memory_; // Return a copy for thread safety
}

std::pair<std::vector<Eigen::Vector2d>, std::vector<Eigen::Vector2d>> MapManager::getTrackLanes() {
    std::lock_guard<std::mutex> lock(cone_memory_mutex_);
    return {left_lane_points_, right_lane_points_};
}

std::vector<Eigen::Vector2d> MapManager::sortConesByProximity(const std::vector<Eigen::Vector2d>& cones) {
    if (cones.size() < 2) {
        return cones; // No sorting needed
    }

    std::vector<Eigen::Vector2d> sorted_cones;
    std::vector<Eigen::Vector2d> remaining_cones = cones;

    const double max_connection_distance = params_->max_connection_distance_;
    const double direction_weight = params_->direction_weight_;

    // Start sorting from the cone closest to the vehicle's origin (0,0),
    // which represents the "first" cone encountered.
    auto start_it = std::min_element(remaining_cones.begin(), remaining_cones.end(),
        [](const Eigen::Vector2d& a, const Eigen::Vector2d& b) {
            // squaredNorm() calculates the squared distance from the origin.
            return a.squaredNorm() < b.squaredNorm();
        });

    sorted_cones.push_back(*start_it);
    remaining_cones.erase(start_it);

    // Initial direction is from the origin to the first cone.
    Eigen::Vector2d current_direction = sorted_cones.front().normalized();
    
    // Repeat until all cones are sorted
    while (!remaining_cones.empty()) {

        Eigen::Vector2d current_point = sorted_cones.back();
        
        // Update direction vector based on the last two sorted cones
        if (sorted_cones.size() > 1) {
            current_direction = (sorted_cones.back() - sorted_cones[sorted_cones.size() - 2]).normalized();
        }

        double best_score = std::numeric_limits<double>::max();
        auto best_it = remaining_cones.begin();

        for (auto it = remaining_cones.begin(); it != remaining_cones.end(); ++it) {
            double dist = (*it - current_point).norm();

            // Skip cones that are too far away
            if (dist > max_connection_distance) {
                continue;
            }

            // Cost function based on distance and direction consistency
            Eigen::Vector2d candidate_direction = (*it - current_point).normalized();
            double dot_product = current_direction.dot(candidate_direction);

            // Lower score is better. Penalize directions that deviate from the current path.
            double score = dist * (1.0 + direction_weight * (1.0 - dot_product));

            if (score < best_score) {
                best_score = score;
                best_it = it;
            }
        }

        // If a large gap is detected (no cone found within max_connection_distance)
        if (best_score == std::numeric_limits<double>::max()) {
            break;

            if (remaining_cones.empty()) {
                break; // No more cones left to process.
            }

            ROS_WARN("MapManager: Large gap detected. Jumping to the next spatially closest cone.");

            // Find the absolute closest cone to bridge the gap
            auto closest_after_gap_it = remaining_cones.begin();
            double min_dist_after_gap = std::numeric_limits<double>::max();

            for (auto it = remaining_cones.begin(); it != remaining_cones.end(); ++it) {
                double dist = (*it - current_point).norm();

                if (dist < min_dist_after_gap) {
                    min_dist_after_gap = dist;
                    closest_after_gap_it = it;
                }
            }

            best_it = closest_after_gap_it; // Force the connection
        }

        if (best_it == remaining_cones.end()) { // Safety check
             break;
        }

        sorted_cones.push_back(*best_it);
        remaining_cones.erase(best_it);
    }

    return sorted_cones;
}

void MapManager::generateLanesFromMemory() {

    std::lock_guard<std::mutex> lock(cone_memory_mutex_);
    std::vector<Eigen::Vector2d> blue_cones, yellow_cones;
    
    for (const auto& cone : cone_memory_) {
        if (cone.color == "blue") {
            blue_cones.emplace_back(cone.center.x, cone.center.y);
        } else if (cone.color == "yellow") {
            yellow_cones.emplace_back(cone.center.x, cone.center.y);
        }
    }

    // Sort cones by proximity
    auto sorted_blue = sortConesByProximity(blue_cones);
    auto sorted_yellow = sortConesByProximity(yellow_cones);

    // To create a closed loop, check if the last and first cones are close enough to connect.
    if (sorted_blue.size() > 2) {

        double dist = (sorted_blue.back() - sorted_blue.front()).norm();

        if (dist < params_->max_connection_distance_) {
            sorted_blue.push_back(sorted_blue.front()); // Add the first point to the end
            ROS_INFO_ONCE("MapManager: Blue lane is now a closed loop.");
        }
    }

    if (sorted_yellow.size() > 2) {

        double dist = (sorted_yellow.back() - sorted_yellow.front()).norm();

        if (dist < params_->max_connection_distance_) {
            sorted_yellow.push_back(sorted_yellow.front()); // Add the first point to the end
            ROS_INFO_ONCE("MapManager: Yellow lane is now a closed loop.");
        }
    }

    // Generate spline for left lane (blue cones)
    left_lane_points_.clear();
    if (sorted_blue.size() >= 3) {
        std::vector<double> s_pts, x_pts, y_pts;
        s_pts.push_back(0.0);
        x_pts.push_back(sorted_blue[0].x());
        y_pts.push_back(sorted_blue[0].y());

        for (size_t i = 1; i < sorted_blue.size(); ++i) {
            double dist = std::hypot(sorted_blue[i].x() - sorted_blue[i-1].x(), sorted_blue[i].y() - sorted_blue[i-1].y());
            double new_s = s_pts.back() + dist;
            if (new_s <= s_pts.back()) {
                new_s = s_pts.back() + 0.01; // Ensure strictly increasing s values
            }
            s_pts.push_back(new_s);
            x_pts.push_back(sorted_blue[i].x());
            y_pts.push_back(sorted_blue[i].y());
        }

        tk::spline spline_x, spline_y;
        spline_x.set_points(s_pts, x_pts);
        spline_y.set_points(s_pts, y_pts);

        double total_length = s_pts.back();
        for (double s = 0; s < total_length; s += 0.5) {
            left_lane_points_.emplace_back(spline_x(s), spline_y(s));
        }
        left_lane_points_.push_back(sorted_blue.back());
    } else {
        left_lane_points_ = sorted_blue; // Use raw points if not enough for spline
    }

    // Generate spline for right lane (yellow cones)
    right_lane_points_.clear();
    if (sorted_yellow.size() >= 3) {
        std::vector<double> s_pts, x_pts, y_pts;
        s_pts.push_back(0.0);
        x_pts.push_back(sorted_yellow[0].x());
        y_pts.push_back(sorted_yellow[0].y());

        for (size_t i = 1; i < sorted_yellow.size(); ++i) {
            double dist = std::hypot(sorted_yellow[i].x() - sorted_yellow[i-1].x(), sorted_yellow[i].y() - sorted_yellow[i-1].y());
            double new_s = s_pts.back() + dist;
            if (new_s <= s_pts.back()) {
                new_s = s_pts.back() + 0.01; // Ensure strictly increasing s values
            }
            s_pts.push_back(new_s);
            x_pts.push_back(sorted_yellow[i].x());
            y_pts.push_back(sorted_yellow[i].y());
        }

        tk::spline spline_x, spline_y;
        spline_x.set_points(s_pts, x_pts);
        spline_y.set_points(s_pts, y_pts);

        double total_length = s_pts.back();
        for (double s = 0; s < total_length; s += 0.5) {
            right_lane_points_.emplace_back(spline_x(s), spline_y(s));
        }
        right_lane_points_.push_back(sorted_yellow.back());
    } else {
        right_lane_points_ = sorted_yellow; // Use raw points if not enough for spline
    }
}

/**
 * @brief Iterates through the cone memory to infer the color of 'unknown' cones
 * and removes cones that are far from the generated lanes, considering them as noise.
 * @details 1. Generates temporary lanes from the current map.
 * 2. For each 'unknown' cone, calculates its distance to the lanes.
 * 3. If close, assigns the color of the nearest lane; if far, discards it as noise.
 * 4. Replaces the old map with the refined map.
 */

void MapManager::refineConeMap() {
    std::lock_guard<std::mutex> lock(cone_memory_mutex_);

    // 1. Generate temporary lanes from current map (guideline)
    generateLanesFromMemory();

    // Check sufficiency
    if (left_lane_points_.size() < 2 && right_lane_points_.size() < 2) {
        ROS_WARN("MapManager: Not enough lane points to refine cone map. Skipping.");
        return;
    }

    // New memory vector for refined cone data
    std::vector<Cone> refined_cone_memory;
    const double max_dist_threshold = params_->max_dist_from_lane_; 

    // 2. Classification of every cone data
    for (const auto& cone : cone_memory_) {
        // Already classified
        if (cone.color != "unknown") {
            refined_cone_memory.push_back(cone);
            continue;
        }

        // Verify and correct the unknowns
        Eigen::Vector2d cone_pos(cone.center.x, cone.center.y);
        double min_dist_to_left_lane = std::numeric_limits<double>::max();
        double min_dist_to_right_lane = std::numeric_limits<double>::max();

        // 3. Calculate minimum distance from left(blue) lane
        if (left_lane_points_.size() >= 2) {
            for (size_t i = 0; i < left_lane_points_.size() - 1; ++i) {
                double dist = pointToLineSegmentDistance(cone_pos, left_lane_points_[i], left_lane_points_[i + 1]);
                min_dist_to_left_lane = std::min(dist, min_dist_to_left_lane);
            }
        }

        // 4. Calculate minimum distance from right(yellow) lane
        if (right_lane_points_.size() >= 2) {
            for (size_t i = 0; i < right_lane_points_.size() - 1; ++i) {
                double dist = pointToLineSegmentDistance(cone_pos, right_lane_points_[i], right_lane_points_[i + 1]);
                min_dist_to_right_lane = std::min(dist, min_dist_to_right_lane);
            }
        }

        // 5. Filter noise and decide color
        double closest_lane_dist = std::min(min_dist_to_left_lane, min_dist_to_right_lane);

        if (closest_lane_dist < max_dist_threshold) {// noise filter
            
            Cone refined_cone = cone;

            if (min_dist_to_left_lane < min_dist_to_right_lane) {
                refined_cone.color = "blue";
            } else {
                refined_cone.color = "yellow";
            }
            refined_cone_memory.push_back(refined_cone);
        } else {
            // 차선과 너무 멀리 떨어져 있다면, 노이즈로 판단하고 맵에서 제거 (새로운 메모리에 추가하지 않음)
            ROS_DEBUG("MapManager: Discarding a noisy object far from lanes at (%.2f, %.2f)", cone.center.x, cone.center.y);
        }
    }

    // 6. Update the global cone map
    cone_memory_ = refined_cone_memory;

    ROS_INFO("MapManager: Cone map refinement complete. Total cones: %zu", cone_memory_.size());
}

// 헬퍼 함수: 점과 선분 사이의 최단 거리 계산
double MapManager::pointToLineSegmentDistance(const Eigen::Vector2d& p, const Eigen::Vector2d& v, const Eigen::Vector2d& w) {
    double l2 = (v - w).squaredNorm();
    if (l2 == 0.0) return (p - v).norm();
    double t = std::max(0.0, std::min(1.0, (p - v).dot(w - v) / l2));
    Eigen::Vector2d projection = v + t * (w - v);
    return (p - projection).norm();
}

// =================================================================================================
// ========================================== 4. Planning ==========================================
// =================================================================================================

// =================== State Machine Implementation ===================

StateMachine::StateMachine()
    : current_state_(ASState::AS_OFF)
    , previous_state_(ASState::AS_OFF)
    , state_entry_time_(std::chrono::steady_clock::now())
    , last_update_time_(std::chrono::steady_clock::now())
    , current_mission_("")
    , mission_track_("")
    , mission_active_(false)
{
    // Initialize valid state transitions
    initializeValidTransitions();
    
    std::cout << "StateMachine: Initialized in AS_OFF state" << std::endl;
}

void StateMachine::initializeValidTransitions() {
    valid_transitions_.clear();
    
    // AS_OFF transitions
    valid_transitions_[{ASState::AS_OFF, ASState::AS_READY}] = true;
    
    // AS_READY transitions
    valid_transitions_[{ASState::AS_READY, ASState::AS_DRIVING}] = true;
    valid_transitions_[{ASState::AS_READY, ASState::AS_OFF}] = true;
    
    // AS_DRIVING transitions
    valid_transitions_[{ASState::AS_DRIVING, ASState::AS_OFF}] = true;
    valid_transitions_[{ASState::AS_DRIVING, ASState::AS_FINISHED}] = true;

    // AS_FINISHED transitions
    valid_transitions_[{ASState::AS_FINISHED, ASState::AS_OFF}] = true;
}

bool StateMachine::isValidTransition(ASState from, ASState to) const {
    auto it = valid_transitions_.find({from, to});
    return it != valid_transitions_.end() && it->second;
}

StateTransitionResult StateMachine::processEvent(ASEvent event) {
    ASState target_state = current_state_;
    std::string reason = eventToString(event);
    
    switch (event) {
        case ASEvent::SYSTEM_INIT:
            if (current_state_ == ASState::AS_OFF) {
                target_state = ASState::AS_READY;
            }
            break;
            
        case ASEvent::GO_SIGNAL:
            if (current_state_ == ASState::AS_READY) {
                target_state = ASState::AS_DRIVING;
                mission_active_ = true;
            }
            break;

        // Finishing event
        case ASEvent::RACE_FINISHED:
            if (current_state_ == ASState::AS_DRIVING) {
                target_state = ASState::AS_FINISHED;
            }
            break;

        default:
            return StateTransitionResult(false, current_state_, current_state_, 
                                       "Unknown event: " + reason);
    }
    
    if (target_state != current_state_) {
        if (performStateTransition(target_state, reason)) {
            return StateTransitionResult(true, previous_state_, current_state_, reason);
        } else {
            return StateTransitionResult(false, current_state_, current_state_, 
                                       "Transition failed: " + reason);
        }
    }
    
    return StateTransitionResult(true, current_state_, current_state_, "No transition needed");
}

bool StateMachine::performStateTransition(ASState new_state, const std::string& reason) {
    if (!isValidTransition(current_state_, new_state)) {
        std::cout << "StateMachine: Invalid transition from " << stateToString(current_state_) 
                  << " to " << stateToString(new_state) << std::endl;
        return false;
    }
    
    // Exit current state
    bool exit_success = true;
    switch (current_state_) {
        case ASState::AS_OFF: exit_success = exitAS_OFF(); break;
        case ASState::AS_READY: exit_success = exitAS_READY(); break;
        case ASState::AS_DRIVING: exit_success = exitAS_DRIVING(); break;
    }
    
    if (!exit_success) {
        std::cout << "StateMachine: Failed to exit state " << stateToString(current_state_) << std::endl;
        return false;
    }
    
    // Update state
    previous_state_ = current_state_;
    current_state_ = new_state;
    state_entry_time_ = std::chrono::steady_clock::now();
    
    // Enter new state
    bool enter_success = true;
    switch (new_state) {
        case ASState::AS_OFF: enter_success = enterAS_OFF(); break;
        case ASState::AS_READY: enter_success = enterAS_READY(); break;
        case ASState::AS_DRIVING: enter_success = enterAS_DRIVING(); break;
    }
    
    logStateTransition(previous_state_, current_state_, reason);
    
    return enter_success;
}

// State entry functions
bool StateMachine::enterAS_OFF() {
    std::cout << "StateMachine: Entering AS_OFF state" << std::endl;
    mission_active_ = false;
    return true;
}

bool StateMachine::enterAS_READY() {
    std::cout << "StateMachine: Entering AS_READY state" << std::endl;
    return true;
}

bool StateMachine::enterAS_DRIVING() {
    std::cout << "StateMachine: Entering AS_DRIVING state" << std::endl;
    mission_active_ = true;
    return true;
}

bool StateMachine::enterAS_FINISHED() {
    std::cout << "StateMachine: Entering AS_FINISHED state" << std::endl;
    mission_active_ = false; // Race finished, deactivate mission
    return true;
}

// State exit functions
bool StateMachine::exitAS_OFF() { return true; }
bool StateMachine::exitAS_READY() { return true; }
bool StateMachine::exitAS_DRIVING() { return true; }
bool StateMachine::exitAS_FINISHED() { return true; }

void StateMachine::injectSystemInit() {
    processEvent(ASEvent::SYSTEM_INIT);
}

void StateMachine::injectGoSignal(const std::string& mission, const std::string& track) {
    current_mission_ = mission;
    mission_track_ = track;
    processEvent(ASEvent::GO_SIGNAL);
}

void StateMachine::printStateInfo() const {
    std::cout << "=== State Machine Status ===" << std::endl;
    std::cout << "Current State: " << getCurrentStateString() << std::endl;
    std::cout << "Previous State: " << stateToString(previous_state_) << std::endl;
    std::cout << "Time in State: " << getTimeInCurrentState() << " seconds" << std::endl;
    std::cout << "Mission: " << current_mission_ << " (Active: " << (mission_active_ ? "Yes" : "No") << ")" << std::endl;
    std::cout << "=========================" << std::endl;
}

double StateMachine::getTimeInCurrentState() const {
    auto now = std::chrono::steady_clock::now();
    auto elapsed = std::chrono::duration_cast<std::chrono::milliseconds>(now - state_entry_time_);
    return elapsed.count() / 1000.0;
}

std::string StateMachine::stateToString(ASState state) const {
    switch (state) {
        case ASState::AS_OFF: return "AS_OFF";
        case ASState::AS_READY: return "AS_READY";
        case ASState::AS_DRIVING: return "AS_DRIVING";
        case ASState::AS_FINISHED: return "AS_FINISHED";
        default: return "UNKNOWN";
    }
}

std::string StateMachine::eventToString(ASEvent event) const {
    switch (event) {
        case ASEvent::SYSTEM_INIT: return "SYSTEM_INIT";
        case ASEvent::SYSTEM_READY: return "SYSTEM_READY";
        case ASEvent::GO_SIGNAL: return "GO_SIGNAL";
        case ASEvent::RACE_FINISHED: return "RACE_FINISHED";
        default: return "UNKNOWN_EVENT";
    }
}

void StateMachine::logStateTransition(ASState from, ASState to, const std::string& reason) {
    std::cout << "StateMachine: " << stateToString(from) << " -> " << stateToString(to) 
              << " (Reason: " << reason << ")" << std::endl;
} 

// ================== Trajectory Generator Implementation ===================

TrajectoryGenerator::TrajectoryGenerator(const std::shared_ptr<PlanningParams>& params)
    : params_(params),
      generated_trajectories_(0),
      average_generation_time_(0.0),
      last_generation_time_(0.0)
{
    last_trajectory_.clear();

    std::cout << "TrajectoryGenerator: Initialized with default mapping lookahead " 
              << params_->trajectory_generation.mapping_mode.lookahead_distance_ << "m, spacing " 
              << params_->trajectory_generation.mapping_mode.waypoint_spacing_ << "m" << std::endl;
}

std::vector<TrajectoryPoint> TrajectoryGenerator::generatePathFromClosestCones(const std::vector<Cone>& cones, const PlanningParams::TrajectoryModeParams& params)
{
    last_trajectory_.clear();

    // 1. Filter blue and yellow cones
    std::vector<Eigen::Vector2d> blue_cones_local, yellow_cones_local;
    for (const auto& cone : cones) {
        if (cone.center.x > 0.1) { // Use only cones in front of the vehicle
            if (cone.color == "blue") {
                blue_cones_local.push_back(Eigen::Vector2d(cone.center.x, cone.center.y));
            } else if (cone.color == "yellow") {
                yellow_cones_local.push_back(Eigen::Vector2d(cone.center.x, cone.center.y));
            }
        }
    }

    // 2. Find the closest blue and yellow cone from the vehicle's origin (0,0)
    auto find_closest_cone = [](const std::vector<Eigen::Vector2d>& cone_list) {
        if (cone_list.empty()) return Eigen::Vector2d(0.0, 0.0);
        return *std::min_element(cone_list.begin(), cone_list.end(),
            [](const Eigen::Vector2d& a, const Eigen::Vector2d& b) {
                return a.squaredNorm() < b.squaredNorm();
            });
    };

    Eigen::Vector2d closest_blue = find_closest_cone(blue_cones_local);
    Eigen::Vector2d closest_yellow = find_closest_cone(yellow_cones_local);

    // 3. Calculate the target y-coordinate (target_y)
    double target_y = 0.0;
    bool target_found = false;

    if (!closest_blue.isZero() && !closest_yellow.isZero()) {
        // If both cones are found, set the target to their midpoint
        target_y = (closest_blue.y() + closest_yellow.y()) * 0.5;
        target_found = true;
    } else if (!closest_blue.isZero()) {
        // If only a blue cone is found, offset to the right by a constant distance
        target_y = closest_blue.y() - params.lane_offset_;
        target_found = true;
    } else if (!closest_yellow.isZero()) {
        // If only a yellow cone is found, offset to the left by a constant distance
        target_y = closest_yellow.y() + params.lane_offset_;
        target_found = true;
    }

    // 4. Generate a simple straight path towards the target point
    int num_points = static_cast<int>(params.lookahead_distance_ / params.waypoint_spacing_);
    for (int i = 0; i <= num_points; ++i) {
        double x = i * params.waypoint_spacing_;
        // If a cone is found, aim for the target_y; otherwise, go straight (y=0)
        double y = target_found ? (x / params.lookahead_distance_) * target_y : 0.0;
        
        last_trajectory_.emplace_back(x, y, 0.0, 0.0, params.max_speed_, x);
    }
    
    // Calculate the yaw for the path (simply the angle between two points)
    if (last_trajectory_.size() >= 2) {
        for(size_t i = 0; i < last_trajectory_.size() - 1; ++i) {
            double dx = last_trajectory_[i+1].position.x() - last_trajectory_[i].position.x();
            double dy = last_trajectory_[i+1].position.y() - last_trajectory_[i].position.y();
            last_trajectory_[i].yaw = std::atan2(dy, dx);
        }
        last_trajectory_.back().yaw = last_trajectory_[last_trajectory_.size() - 2].yaw;
    }

    return last_trajectory_;
}

/**
 * @brief Generates a local trajectory for the controller by extracting and transforming a segment from the global path.
 * @param vehicle_state The current state of the vehicle in the global frame.
 * @param global_path The pre-computed global path.
 * @return A local trajectory in the vehicle's coordinate frame.
 */

std::vector<TrajectoryPoint> TrajectoryGenerator::getTrajectoryFromGlobalPath(const VehicleState& vehicle_state, const std::vector<TrajectoryPoint>& global_path, const PlanningParams::TrajectoryModeParams& params)
{   
    last_trajectory_.clear();
    last_local_path_points_.clear();
    if (global_path.size() < 2) return last_trajectory_;

    double vehicle_yaw = vehicle_state.yaw;
    Eigen::Vector2d vehicle_pos = vehicle_state.position;

    // 1. Find the closest point on the global path to the vehicle.
    auto closest_it = std::min_element(global_path.begin(), global_path.end(),
        [&](const TrajectoryPoint& a, const TrajectoryPoint& b) {
            return (a.position - vehicle_pos).squaredNorm() < (b.position - vehicle_pos).squaredNorm();
        });
    size_t start_idx = std::distance(global_path.begin(), closest_it);

    // 2. Extract a segment of the path from the starting point.
    double traversed_s = 0.0;
    for (size_t i = 0; i < global_path.size(); ++i) {
        size_t current_idx = (start_idx + i) % global_path.size();
        const auto& global_point = global_path[current_idx];

        if (i > 0) {
            size_t prev_idx = (start_idx + i - 1) % global_path.size();
            traversed_s += (global_point.position - global_path[prev_idx].position).norm();
        }

        if (traversed_s > params.lookahead_distance_) {
            break;
        }

        // 3. Transform the global point to the vehicle's local coordinate frame.
        Eigen::Vector2d relative_pos = global_point.position - vehicle_pos;
        double x_local = relative_pos.x() * cos(-vehicle_yaw) - relative_pos.y() * sin(-vehicle_yaw);
        double y_local = relative_pos.x() * sin(-vehicle_yaw) + relative_pos.y() * cos(-vehicle_yaw);
        
        // Normalize angle to be within [-PI, PI]
        double yaw_local = global_point.yaw - vehicle_yaw;
        while (yaw_local > M_PI) yaw_local -= 2.0 * M_PI;
        while (yaw_local < -M_PI) yaw_local += 2.0 * M_PI;

        // Add the transformed point with pre-calculated data to the local trajectory
        last_trajectory_.emplace_back(x_local, y_local, yaw_local, global_point.curvature, global_point.speed, global_point.s);
        last_local_path_points_.emplace_back(x_local, y_local); // For visualization
    }

    return last_trajectory_;
}

// Utility functions
double TrajectoryGenerator::calculateDistance(const Eigen::Vector2d& p1, const Eigen::Vector2d& p2) const
{
    return (p1 - p2).norm();
}

double TrajectoryGenerator::calculateAngle(const Eigen::Vector2d& p1, const Eigen::Vector2d& p2) const
{
    Eigen::Vector2d diff = p2 - p1;
    return std::atan2(diff.y(), diff.x());
}

double TrajectoryGenerator::calculateCurvature(const tk::spline& s, double x) {
    double dx = s.deriv(1, x);  // first derivative (y')
    double ddx = s.deriv(2, x); // second derivative (y'')
    return std::abs(ddx) / std::pow(1 + dx * dx, 1.5);
}

void TrajectoryGenerator::printTrajectoryStats() const
{
    std::cout << "=== Trajectory Generator Statistics ===" << std::endl;
    std::cout << "Generated trajectories: " << generated_trajectories_ << std::endl;
    std::cout << "Last generation time: " << last_generation_time_ << " ms" << std::endl;
    std::cout << "Average generation time: " << average_generation_time_ << " ms" << std::endl;
    std::cout << "Last trajectory points: " << last_trajectory_.size() << std::endl;
    
    if (!last_trajectory_.empty()) {
        std::cout << "Trajectory length: " << last_trajectory_.back().s << " m" << std::endl;
        
        double avg_speed = 0.0;
        double max_curvature = 0.0;
        for (const auto& point : last_trajectory_) {
            avg_speed += point.speed;
            max_curvature = std::max(max_curvature, point.curvature);
        }
        avg_speed /= last_trajectory_.size();
        
        std::cout << "Average speed: " << avg_speed << " m/s" << std::endl;
        std::cout << "Maximum curvature: " << max_curvature << " (1/m)" << std::endl;
    }
    std::cout << "=====================================" << std::endl;
}

std::vector<TrajectoryPoint> TrajectoryGenerator::generateStopTrajectory()
{
    last_trajectory_.clear();
    // Use mapping_mode parameters for the stop trajectory as a default
    const auto& params = params_->trajectory_generation.mapping_mode;
    int num_points = static_cast<int>(params.lookahead_distance_ / params.waypoint_spacing_);
    for (int i = 0; i < num_points; ++i) {
        double x = i * params.waypoint_spacing_;
        last_trajectory_.emplace_back(x, 0.0, 0.0, 0.0, 0.0, x);
    }
    return last_trajectory_;
}

void FormulaAutonomousSystem::generateGlobalPath() {
    global_path_.clear();

    auto track_lanes = map_manager_->getTrackLanes();
    const auto& left_lane = track_lanes.first;
    const auto& right_lane = track_lanes.second;

    if (left_lane.size() < 2 || right_lane.size() < 2) {
        ROS_ERROR("MapManager: Not enough lane points to generate a global path.");
        return;
    }

    // 1. Calculate the center points of the track.
    std::vector<Eigen::Vector2d> center_points;
    for (const auto& left_point : left_lane) {
        auto closest_right_it = std::min_element(right_lane.begin(), right_lane.end(),
            [&](const Eigen::Vector2d& a, const Eigen::Vector2d& b) {
                return (a - left_point).squaredNorm() < (b - left_point).squaredNorm();
            });
        Eigen::Vector2d center_point = (*closest_right_it + left_point) / 2.0;
        if (center_points.empty() || (center_points.back() - center_point).norm() > 0.1) {
            center_points.push_back(center_point);
        }
    }
    if (center_points.size() < 3) {
        ROS_ERROR("MapManager: Failed to generate sufficient center points for the global path.");
        return;
    }

    // 2. Connect the center points with a smooth spline curve.
    std::vector<double> s_pts, x_pts, y_pts;
    s_pts.push_back(0.0);
    x_pts.push_back(center_points[0].x());
    y_pts.push_back(center_points[0].y());
    for (size_t i = 1; i < center_points.size(); ++i) {
        double dist = (center_points[i] - center_points[i - 1]).norm();
        s_pts.push_back(s_pts.back() + dist);
        x_pts.push_back(center_points[i].x());
        y_pts.push_back(center_points[i].y());
    }

    tk::spline spline_x, spline_y;
    spline_x.set_points(s_pts, x_pts);
    spline_y.set_points(s_pts, y_pts);
    // 3. [개선된 로직] Sample points and calculate speed with dynamic S-curve detection
    double total_length = s_pts.back();
<<<<<<< HEAD
    const auto& params = planning_params_->trajectory_generation.racing_mode; // Use RACING parameters
    std::vector<TrajectoryPoint> temp_path;

    for (double s = 0; s < total_length; s += 0.5) { // Sample every 0.5m
=======
    const auto& params = planning_params_->trajectory_generation.racing_mode;
    std::vector<TrajectoryPoint> temp_path;
    for (double s = 0; s < total_length; s += 0.5) {
>>>>>>> 26c87c21
        double x = spline_x(s);
        double y = spline_y(s);
        double dx = spline_x.deriv(1, s);
        double dy = spline_y.deriv(1, s);
        double ddx = spline_x.deriv(2, s);
        double ddy = spline_y.deriv(2, s);
        double yaw = std::atan2(dy, dx);
<<<<<<< HEAD

        // S-curve detection(retain curvature sign)
        double curvature = (dx * ddy - dy * ddx) / std::pow(dx * dx + dy * dy, 1.5);
        temp_path.emplace_back(x, y, yaw, curvature, 0.0, s); // 속도는 나중에 계산
    }

    if (temp_path.size() < 5) {
        ROS_WARN("Not enough points in temp_path to generate a reliable global path.");
        return;
    }

    // Speed profiling based on complexity
    // 1. Calculate 'Complexity Score'
    std::vector<double> raw_complexity_scores(temp_path.size(), 0.0);
    if (params.complexity_enable_) {
        for (size_t i = 0; i < temp_path.size(); ++i) {
            size_t target_idx = i;
            double target_s = temp_path[i].s + params.complexity_check_distance_;
            for (size_t j = i; j < temp_path.size(); ++j) {
                if (temp_path[j].s >= target_s) { target_idx = j; break; }
                if (j == temp_path.size() - 1) target_idx = j;
            }
            if (target_idx <= i) continue;

            double total_curvature_change = 0.0;
            for (size_t j = i + 1; j <= target_idx; ++j) {
                total_curvature_change += std::abs(temp_path[j].curvature - temp_path[j-1].curvature);
            }
            double score = total_curvature_change / params.complexity_vibration_max_;
            raw_complexity_scores[i] = std::max(0.0, std::min(1.0, score));
        }
    }

    // 2. Smoothing score(Moving Average)
    std::vector<double> smoothed_complexity_scores = raw_complexity_scores;
    if (params.complexity_enable_ && params.complexity_smoothing_window_ > 1) {
        int half_window = params.complexity_smoothing_window_ / 2;
        if (temp_path.size() > params.complexity_smoothing_window_) {
            for (size_t i = half_window; i < temp_path.size() - half_window; ++i) {
                double sum = 0;
                for (int j = -half_window; j <= half_window; ++j) {
                    sum += raw_complexity_scores[i + j];
                }
                smoothed_complexity_scores[i] = sum / params.complexity_smoothing_window_;
            }
        }
    }

    // 3. Apply Relaxation Filter
    std::vector<double> final_scores = smoothed_complexity_scores;
    if (params.complexity_enable_) {
        for (size_t i = 1; i < final_scores.size(); ++i) {
            double max_decrease = params.complexity_score_decay_rate_;
            final_scores[i] = std::max(final_scores[i], final_scores[i-1] - max_decrease);
        }
    }

    // 4. Speed Blending
    for (size_t i = 0; i < temp_path.size(); ++i) {
        double high_speed = params.max_speed_ / (1.0 + params.curvature_gain_ * std::abs(temp_path[i].curvature));
        double low_speed = params.complexity_low_speed_;
        
        double complexity_score = final_scores[i];
        temp_path[i].speed = high_speed * (1.0 - complexity_score) + low_speed * complexity_score;
        
        temp_path[i].speed = std::max(params.min_speed_, std::min(temp_path[i].speed, params.max_speed_));
    }

    // 5. Final Moving Average Filter
    std::vector<TrajectoryPoint> smoothed_path = temp_path;
    int final_smoothing_window = 5;
    if (temp_path.size() > final_smoothing_window) {
        for (size_t i = final_smoothing_window / 2; i < temp_path.size() - final_smoothing_window / 2; ++i) {
            double sum_speed = 0;
            for (int j = -final_smoothing_window / 2; j <= final_smoothing_window / 2; ++j) {
                sum_speed += temp_path[i + j].speed;
            }
            smoothed_path[i].speed = sum_speed / final_smoothing_window;
        }
    }

    // 6. Update global_path
    global_path_ = smoothed_path;
    ROS_INFO("Complexity-based Global Path generated with %zu points.", global_path_.size());
=======
        double curvature = (dx * ddy - dy * ddx) / std::pow(dx * dx + dy * dy, 1.5);
        ROS_INFO("Path Point s=%.2f, Curvature: %f", s, curvature);
        temp_path.emplace_back(x, y, yaw, curvature, 0.0, s); // 속도는 나중에 계산
    }

    if (temp_path.size() < 5) { // 스무딩을 위해 최소 5개 포인트 필요
        ROS_WARN("Not enough points in temp_path to generate a reliable global path.");
        return;
    }

// ========================[ 새로운 2단계 속도 계산 로직 시작 ]========================

    // ========================[ 최종 '속도 믹싱' 기반 로직 시작 ]========================

    // 1단계: 각 지점의 '원시 복잡도 점수(0~1)'를 계산합니다.
    std::vector<double> raw_complexity_scores(temp_path.size(), 0.0);
    if (params.complexity_enable_) {
        for (size_t i = 0; i < temp_path.size(); ++i) {
            size_t target_idx = i;
            double target_s = temp_path[i].s + params.complexity_check_distance_;
            for (size_t j = i; j < temp_path.size(); ++j) {
                if (temp_path[j].s >= target_s) { target_idx = j; break; }
                if (j == temp_path.size() - 1) target_idx = j;
            }
            if (target_idx <= i) continue;

            double total_curvature_change = 0.0;
            for (size_t j = i + 1; j <= target_idx; ++j) {
                total_curvature_change += std::abs(temp_path[j].curvature - temp_path[j-1].curvature);
            }
            // 진동 지수를 0~1 사이의 점수로 정규화합니다.
            double score = total_curvature_change / params.complexity_vibration_max_;
            raw_complexity_scores[i] = std::max(0.0, std::min(1.0, score)); // 0~1 사이 값으로 제한
        }
    }

    // 2단계: '원시 복잡도 점수'를 스무딩하여 부드러운 점수로 만듭니다.
    std::vector<double> smoothed_complexity_scores = raw_complexity_scores;
    if (params.complexity_enable_ && params.complexity_smoothing_window_ > 1) {
        int half_window = params.complexity_smoothing_window_ / 2;
        for (size_t i = half_window; i < temp_path.size() - half_window; ++i) {
            double sum = 0;
            for (int j = -half_window; j <= half_window; ++j) {
                sum += raw_complexity_scores[i + j];
            }
            smoothed_complexity_scores[i] = sum / params.complexity_smoothing_window_;
        }
    }

    // 3단계: 최종 스무딩된 점수를 사용하여 고속과 저속을 '믹싱'합니다.
    for (size_t i = 0; i < temp_path.size(); ++i) {
        double high_speed = params.max_speed_ / (1.0 + params.curvature_gain_ * temp_path[i].curvature);
        double low_speed = params.complexity_low_speed_;
        
        // 복잡도 점수(complexity_score)가 0이면 high_speed, 1이면 low_speed가 됩니다.
        double complexity_score = smoothed_complexity_scores[i];
        temp_path[i].speed = high_speed * (1.0 - complexity_score) + low_speed * complexity_score;
        
        // 최종 속도를 min/max 범위 내로 제한
        temp_path[i].speed = std::max(params.min_speed_, std::min(temp_path[i].speed, params.max_speed_));
    }
    // ===================================[ 로직 끝 ]===================================


    // 5. Speed Smoothing (Moving Average Filter)
    std::vector<TrajectoryPoint> smoothed_path = temp_path;
    int window_size = 5; // 5개 포인트(앞뒤 2개씩)의 평균을 사용
    for (size_t i = window_size / 2; i < temp_path.size() - window_size / 2; ++i) {
        double sum_speed = 0;
        for (int j = -window_size / 2; j <= window_size / 2; ++j) {
            sum_speed += temp_path[i + j].speed;
        }
        smoothed_path[i].speed = sum_speed / window_size;
    }

    // 6. 최종 속도를 min/max 범위 내로 제한하며 global_path_에 저장
    for (const auto& point : smoothed_path) {
        double final_speed = std::max(params.min_speed_, std::min(point.speed, params.max_speed_));
        global_path_.emplace_back(point.position.x(), point.position.y(), point.yaw, point.curvature, final_speed, point.s);
    }
    
>>>>>>> 26c87c21
}

// ================================================================================================
// ========================================== 5. Control ==========================================
// ================================================================================================

// ================== PurePursuit Controller Implementation ===================
PurePursuit::PurePursuit() {}

double PurePursuit::calculateSteeringAngle(const VehicleState& current_state,
                                          const std::vector<TrajectoryPoint>& path,
                                          const ControlParams::ControllerModeParams& params,
                                          const double& vehicle_length) const {

    if (path.empty()) {
        return 0.0;
    }

    int target_idx = findTargetPointIndex(path, params);
    const Eigen::Vector2d& target_point = path[target_idx].position;

    return calculateSteeringAngleInternal(target_point, params, vehicle_length);
}

int PurePursuit::findTargetPointIndex(const std::vector<TrajectoryPoint>& path, const ControlParams::ControllerModeParams& params) const {

    int target_idx = 0;
    for (size_t i = 0; i < path.size(); ++i) {
        double dist_from_car = path[i].position.norm();

        if (dist_from_car >= params.pp_lookahead_distance_) {
            target_idx = i;
            break;
        }
    }
    return target_idx;
}

double PurePursuit::calculateSteeringAngleInternal(const Eigen::Vector2d& target_point,
                                                   const ControlParams::ControllerModeParams& params,
                                                   const double& vehicle_length) const {

    double alpha = std::atan2(target_point.y(), target_point.x() + vehicle_length * 0.5); // local trajectory is defined at the center of the vehicle
    double delta = std::atan2(2.0 * vehicle_length * std::sin(alpha), params.pp_lookahead_distance_);

    return std::clamp(delta, -params.pp_max_steer_angle_, params.pp_max_steer_angle_);
}

// ================== Stanley Controller Implementation ===================
Stanley::Stanley() {}

double Stanley::calculateSteeringAngle(const VehicleState& current_state,
                                       const std::vector<TrajectoryPoint>& path,
                                       const ControlParams::ControllerModeParams& params,
                                       const double& vehicle_length) const
{
    if (path.empty()) return 0.0;

    // 1. Get the point of front axle(vehicle frame)
    const Eigen::Vector2d front_axle_pos(vehicle_length * 0.5, 0.0); // local trajectory is defined at the center of the vehicle
    
    // 2. Find the closest point on the path to the front axle
    double min_dist = std::numeric_limits<double>::max();
    int closest_segment_idx = 0;
    Eigen::Vector2d closest_proj_point;
    
    for (size_t i = 0; i + 1 < path.size(); ++i) {
        const Eigen::Vector2d& p1 = path[i].position;
        const Eigen::Vector2d& p2 = path[i+1].position;
        const Eigen::Vector2d segment = p2 - p1;

        if (segment.squaredNorm() < 1e-8) continue; // skip if too short

        double t = (front_axle_pos - p1).dot(segment) / segment.squaredNorm();
        t = std::max(0.0, std::min(1.0, t)); // t (0.0 ~ 1.0)

        Eigen::Vector2d projection = p1 + t * segment;
        double dist_sq = (front_axle_pos - projection).squaredNorm();

        if (dist_sq < min_dist) {
            min_dist = dist_sq;
            closest_segment_idx = i;
            closest_proj_point = projection;
        }
    }

    // 3. Calculate the cross track error(with sign)
    double path_yaw = path[closest_segment_idx].yaw;
    Eigen::Vector2d error_vec = front_axle_pos - closest_proj_point;

    // Determine left or right direction error
    double cross_track_error = error_vec.y() * std::cos(path_yaw) - error_vec.x() * std::sin(path_yaw);

    // 4. Calculate the heading error
    double heading_error = path_yaw;

    // 5. Calculate dynamic k gain based on curvature
    const TrajectoryPoint& target_point = path[closest_segment_idx];
    double target_curvature = std::abs(target_point.curvature);

    // k_gain_curvature_boost_ has value only if RACING MODE
    double curvature_boost_factor = 1.0 + params.k_gain_curvature_boost_ * target_curvature;
    double dynamic_k = params.k_gain_ * curvature_boost_factor;

    // 6. Calculate the cross track steering, 0.1 is added to the speed to avoid division by zero
    double cross_track_steering = atan2(dynamic_k * -cross_track_error, current_state.speed + 0.1);

    // 7. Calculate the steering angle
    double steering_angle = heading_error + cross_track_steering;

    // 8. Low-Pass Filter
    const double alpha = params.stanley_alpha_; // stability(0.0) <---> response(1.0)
    double filtered_steering_angle = alpha * steering_angle + (1.0 - alpha) * last_filtered_steering_angle_;
    last_filtered_steering_angle_ = filtered_steering_angle;

    // Clamp the steering angle: -max_steer_angle_ <= steering_angle <= max_steer_angle_
    return std::clamp(filtered_steering_angle, -params.pp_max_steer_angle_, params.pp_max_steer_angle_);
}

// ==================== PID Controller Implementation ====================

// formula_autonomous_system.cpp

// ==================== PID Controller Implementation ====================
<<<<<<< HEAD

// 생성자에서 멤버 변수 초기화 부분을 제거하고, 상태 변수만 초기화
PIDController::PIDController()
    : integral_error_(0.0), previous_error_(0.0), first_run_(true) {}

// 함수 시그니처 변경 및 게인 값들을 인자로 직접 받아서 사용
double PIDController::calculate(double setpoint, double measured_value, double kp, double ki, double kd, double min_output, double max_output) {
=======

// 생성자에서 멤버 변수 초기화 부분을 제거하고, 상태 변수만 초기화
PIDController::PIDController()
    : integral_error_(0.0), previous_error_(0.0), first_run_(true) {}

// 함수 시그니처 변경 및 게인 값들을 인자로 직접 받아서 사용
double PIDController::calculate(double setpoint, double measured_value, double kp, double ki, double kd, double max_output) {
>>>>>>> 26c87c21
    auto current_time = std::chrono::steady_clock::now();
    
    // 첫 실행 시 dt가 비정상적으로 커지는 것을 방지
    if (first_run_) {
        last_time_ = current_time;
        first_run_ = false;
        previous_error_ = setpoint - measured_value;
        return 0.0;
    }

    // 시간 변화량(dt) 계산
    std::chrono::duration<double> delta_time = current_time - last_time_;
    double dt = delta_time.count();
    
    if (dt <= 1e-6) {
<<<<<<< HEAD
        return std::clamp(kp * (setpoint - measured_value), min_output, max_output);
=======
        return std::clamp(kp * (setpoint - measured_value), 0.0, max_output);
>>>>>>> 26c87c21
    }

    // 1. 비례(Proportional) 항 계산
    double error = setpoint - measured_value;
    double p_term = kp * error;

    // 2. 적분(Integral) 항 계산
    integral_error_ += error * dt;
    double i_term = ki * integral_error_;

    // 3. 미분(Derivative) 항 계산
    double derivative_error = (error - previous_error_) / dt;
    double d_term = kd * derivative_error;

    // 최종 제어 출력값 계산
    double output = p_term + i_term + d_term;

    // 다음 계산을 위해 현재 상태 저장
    previous_error_ = error;
    last_time_ = current_time;

    // 출력값을 지정된 범위 내로 제한(clamping)
<<<<<<< HEAD
    return std::clamp(output, min_output, max_output);
=======
    return std::clamp(output, 0.0, max_output);
>>>>>>> 26c87c21
}

void PIDController::reset() {
    integral_error_ = 0.0;
    previous_error_ = 0.0;
    first_run_ = true;
}

// ===============================================================================================
// =================================== FormulaAutonomousSystem ===================================
// ===============================================================================================

FormulaAutonomousSystem::FormulaAutonomousSystem():
    is_initialized_(false),
    pnh_(ros::NodeHandle()),
    ground_removal_(nullptr),
    clustering_(nullptr),
    color_detection_(nullptr),
    localization_(nullptr),
    state_machine_(nullptr),
    lateral_controller_(nullptr),
    longitudinal_controller_(nullptr),
    is_start_finish_line_defined_(false),
    just_crossed_line_(false),
    current_mode_(DrivingMode::MAPPING),
    is_global_path_generated_(false),
    current_lap_(0),
    is_race_finished_(false),
    vehicle_position_relative_to_line_(0.0)
    {
        last_lap_time_ = ros::Time(0);
}

FormulaAutonomousSystem::~FormulaAutonomousSystem(){
    ROS_INFO("FormulaAutonomousSystem: Destructor called");
    return;
}

// =================== Initialization ====================
bool FormulaAutonomousSystem::init(ros::NodeHandle& pnh){
    pnh_ = pnh;

    // Allocate memory for parameters
    perception_params_ = std::make_shared<PerceptionParams>();
    localization_params_ = std::make_shared<LocalizationParams>();
    mapping_params_ = std::make_shared<MappingParams>();
    planning_params_ = std::make_shared<PlanningParams>();
    control_params_ = std::make_shared<ControlParams>();

    // Load parameters from Yaml file
    if (!getParameters()) {
        ROS_ERROR("FormulaAutonomousSystem: Failed to get parameters");
        return false;
    }

    // Initialize algorithm modules
    // Perception
    // LiDAR perception
    roi_extractor_ = std::make_unique<RoiExtractor>(perception_params_);
    roi_point_cloud_ = std::make_unique<pcl::PointCloud<pcl::PointXYZ>>();
    ground_removal_ = std::make_unique<GroundRemoval>(perception_params_);    
    ground_point_cloud_ = std::make_unique<pcl::PointCloud<pcl::PointXYZ>>();
    non_ground_point_cloud_ = std::make_unique<pcl::PointCloud<pcl::PointXYZ>>();
    clustering_ = std::make_unique<Clustering>(perception_params_);

    // Camera perception
    color_detection_ = std::make_unique<ColorDetection>(perception_params_);

    // Localization
    localization_ = std::make_unique<Localization>(localization_params_);

    // Mapping
    map_manager_ = std::make_unique<MapManager>(mapping_params_);

    // Planning
    state_machine_ = std::make_unique<StateMachine>();
    trajectory_generator_ = std::make_unique<TrajectoryGenerator>(planning_params_);

    // Control
    if (control_params_->lateral_controller_type_ == "Stanley") { 
        lateral_controller_ = std::make_unique<Stanley>();
        ROS_INFO("Lateral Controller: Stanley selected");

    } else { // Default to Pure Pursuit
        lateral_controller_ = std::make_unique<PurePursuit>();
        ROS_INFO("Lateral Controller: PurePursuit selected");
    }

    longitudinal_controller_ = std::make_unique<PIDController>();

    is_initialized_ = true;
    return true;
}

bool FormulaAutonomousSystem::getParameters(){
    // Get parameters
    if(perception_params_->getParameters(pnh_) == false){
        ROS_ERROR("FormulaAutonomousSystem: Failed to get perception parameters");
        return false;
    }
    if(localization_params_->getParameters(pnh_) == false){
        ROS_ERROR("FormulaAutonomousSystem: Failed to get localization parameters");
        return false;
    }
    if(mapping_params_->getParameters(pnh_) == false){
        ROS_ERROR("FormulaAutonomousSystem: Failed to get mapping parameters");
        return false;
    }
    if(planning_params_->getParameters(pnh_) == false){
        ROS_ERROR("FormulaAutonomousSystem: Failed to get planning parameters");
        return false;
    }
    if(control_params_->getParameters(pnh_) == false){
        ROS_ERROR("FormulaAutonomousSystem: Failed to get control parameters");
        return false;
    }
    return true;
}

/**
 * @brief Run the formula autonomous system
 * @param lidar_msg: (input) Lidar point cloud
 * @param camera1_msg: (input) Camera1 image
 * @param camera2_msg: (input) Camera2 image
 * @param imu_msg: (input) IMU data
 * @param gps_msg: (input) GPS data
 * @param go_signal_msg: (input) Go signal
 * @param control_command_msg: (output) Control command
 * @return true if the formula autonomous system is running, false otherwise
 */
bool FormulaAutonomousSystem::run(sensor_msgs::PointCloud2& lidar_msg,
                                    sensor_msgs::Image& camera1_msg,
                                    sensor_msgs::Image& camera2_msg,
                                    sensor_msgs::Imu& imu_msg,
                                    sensor_msgs::NavSatFix& gps_msg,
                                    fs_msgs::GoSignal& go_signal_msg,
                                    fs_msgs::ControlCommand& control_command_msg,
                                    std_msgs::String& autonomous_mode_msg){

    if(is_initialized_ == false){
        static int non_init_count = 0;
        non_init_count++;
        if(non_init_count % 1000 == 0){
            ROS_WARN("FormulaAutonomousSystem: Not initialized");
        }
        return false;
    }

    // =================================================================
    // STEP 1: UPDATE STATE - "Who am I and what should I do?"
    // =================================================================

    // Update current vehicle state with IMU and GPS data
    Eigen::Vector3d acc;    
    Eigen::Vector3d gyro;
    Eigen::Quaterniond orientation;
    getImuData(imu_msg, acc, gyro, orientation);
    localization_->updateImu(Eigen::Vector3d(acc.x(), acc.y(), gyro.z()), orientation, imu_msg.header.stamp.toSec());
    localization_->updateGps(Eigen::Vector2d(gps_msg.latitude, gps_msg.longitude), gps_msg.header.stamp.toSec());

    auto current_pose = localization_->getCurrentPose(); 
    auto current_velocity = localization_->getCurrentVelocity();
    VehicleState vehicle_state(current_pose.x(), current_pose.y(), current_pose.z(), current_velocity);

    // Update state machine with go signal
    state_machine_->injectSystemInit();
    if(go_signal_msg.mission != "None" && go_signal_msg.mission != ""){
        state_machine_->injectGoSignal(go_signal_msg.mission, go_signal_msg.track);
    }

    // Get current planning state
    planning_state_ = state_machine_->getCurrentState();

    // Update autonomous mode message
    std::string autonomous_mode = state_machine_->getCurrentStateString();
    autonomous_mode_msg.data = autonomous_mode;

    // =================================================================
    // STEP 2: CHECK DRIVING CONDITIONS - "Can I drive?"
    // =================================================================

    if (planning_state_ != ASState::AS_DRIVING && planning_state_ != ASState::AS_FINISHED) {
        control_command_msg.steering = 0.0;
        control_command_msg.throttle = 0.0;
        control_command_msg.brake = 1.0;
        return true;
    }

    // =================================================================
    // STEP 3: PERCEPTION - ""What is around me?"
    // =================================================================

    // Point cloud Update
    bool cone_updated = false;

    // Convert LiDAR point cloud from ROS message to PCL point cloud
    pcl::PointCloud<pcl::PointXYZ>::Ptr lidar_point_cloud(new pcl::PointCloud<pcl::PointXYZ>);
    getLidarPointCloud(lidar_msg, lidar_point_cloud);

    // Extract ROI from point cloud
    roi_extractor_->extractRoi(lidar_point_cloud, roi_point_cloud_);

    // Remove ground points from point cloud
    ground_removal_->removeGround(roi_point_cloud_, ground_point_cloud_, non_ground_point_cloud_);

    // Cluster the remaining points to detect cones
    clustering_->extractCones(non_ground_point_cloud_, cones_);

    // Detect cone colors using camera images
    projected_cones_image_ = color_detection_->ConesColor(cones_, camera1_msg, camera2_msg);
    
    // =================================================================
    // STEP 4: MAPPING & PLANNING - "Which way to go?"
    // =================================================================

    // Update global cone map
    std::vector<Cone> cones_for_planning = map_manager_->updateAndGetPlannedCones(vehicle_state, cones_);
    map_manager_->generateLanesFromMemory();

    // Behavior planning
    setRacingStrategy(vehicle_state, cones_for_planning);

    // Trajectory generation (Only if it's AS_DRIVING state)
    if (planning_state_ == ASState::AS_DRIVING) {

        // Select parameters based on the current driving mode
        const auto& current_planning_params = (current_mode_ == DrivingMode::RACING) 
                                            ? planning_params_->trajectory_generation.racing_mode 
                                            : planning_params_->trajectory_generation.mapping_mode;

        // Generate trajectory based on the current driving mode
        if (current_mode_ == DrivingMode::RACING && is_global_path_generated_) {
            // In RACING mode, follow the pre-calculated global path
            trajectory_points_ = trajectory_generator_->getTrajectoryFromGlobalPath(vehicle_state, global_path_, current_planning_params);

        } else {
            // In MAPPING mode, generate a simple and stable path for mapping
            trajectory_points_ = trajectory_generator_->generatePathFromClosestCones(cones_for_planning, current_planning_params);
        }
    }


    // =================================================================
    // STEP 5: CONTROL - "How do I get there?"
    // =================================================================
<<<<<<< HEAD
    // Default control command(STOP)
    double final_steering = 0.0;
    double final_throttle = 0.0;
    double final_brake = 1.0;

    // Choose control method depending on the vehicle's state
    if (planning_state_ == ASState::AS_FINISHED) {
        double distance_past_line = std::abs(vehicle_position_relative_to_line_);

        // slow speed mode in finish stop distance
        if (distance_past_line < planning_params_->behavioral_logic.finish_stop_distance_) {
            trajectory_points_ = trajectory_generator_->generateStopTrajectory();
            for(auto& point : trajectory_points_) { point.speed = 1.0; }

            const auto& control_params = control_params_->mapping_mode;
            final_steering = lateral_controller_->calculateSteeringAngle(vehicle_state, trajectory_points_, control_params, control_params_->vehicle_length_);
            
            // Brake logic for FINISHED state
            double control_effort = longitudinal_controller_->calculate(1.0, vehicle_state.speed, control_params.pid_kp_, control_params.pid_ki_, control_params.pid_kd_, -control_params.max_brake_, control_params.max_throttle_);
            if (control_effort > 0.0) {
                final_throttle = control_effort;
                final_brake = 0.0;

            } else {
                final_throttle = 0.0;
                final_brake = -control_effort; // control_effort is negative, so - makes it positive for brake command
            }

        // Absolute STOP
        } else {
            final_steering = 0.0;
            final_throttle = 0.0;
            final_brake = 1.0;
        }

    } else if (planning_state_ == ASState::AS_DRIVING) {
        const auto& planning_params = (current_mode_ == DrivingMode::RACING)
                                        ? planning_params_->trajectory_generation.racing_mode
                                        : planning_params_->trajectory_generation.mapping_mode;

        const auto& control_params = (current_mode_ == DrivingMode::RACING)
                                         ? control_params_->racing_mode
                                         : control_params_->mapping_mode;

        final_steering = lateral_controller_->calculateSteeringAngle(vehicle_state, trajectory_points_, control_params, control_params_->vehicle_length_);
        
        double base_target_speed = trajectory_points_.empty() ? 0.0 : trajectory_points_[0].speed;
        double steering_dampening = std::abs(final_steering) * control_params.steering_based_speed_gain_;
        double final_target_speed = base_target_speed - steering_dampening;
        final_target_speed = std::max(planning_params.min_speed_, final_target_speed);
        
        double control_effort = longitudinal_controller_->calculate(
            final_target_speed, 
            vehicle_state.speed, 
            control_params.pid_kp_, 
            control_params.pid_ki_, 
            control_params.pid_kd_, 
            -control_params.max_brake_,    // min_output for PID
            control_params.max_throttle_   // max_output for PID
        );

        if (control_effort > 0.0) {
            final_throttle = control_effort;
            final_brake = 0.0;
            
        } else {
            final_throttle = 0.0;
            final_brake = -control_effort; // control_effort is negative, so - makes it positive
        }
=======
    
    double final_target_speed = 0.0;

    // 1. Select parameters based on the current driving mode
    const auto& current_control_params = (current_mode_ == DrivingMode::RACING)
                                         ? control_params_->racing_mode
                                         : control_params_->mapping_mode;

    // 2. Lateral Control
    double steering_angle = lateral_controller_->calculateSteeringAngle(vehicle_state,
                                                                        trajectory_points_,
                                                                        current_control_params,
                                                                        control_params_->vehicle_length_);

    // 3. Longitudinal Control (Speed)
    if (current_mode_ == DrivingMode::RACING) {
        // === Curvature-based Speed Control for RACING mode ===
        // Trajectory 생성 시 이미 곡률에 맞춰 계산된 목표 속도를 그대로 사용합니다.
        final_target_speed = trajectory_points_.empty() ? 0.0 : trajectory_points_.front().speed;
        
    } else {
        // === Linear Speed Control for MAPPING mode (Original SuBin logic) ===
        double base_target_speed = trajectory_points_.empty() ? 0.0 : trajectory_points_[0].speed;
        double steering_dampening = std::abs(steering_angle) * current_control_params.steering_based_speed_gain_;
        final_target_speed = base_target_speed - steering_dampening;
    }

    // 최종 목표 속도가 planning_params_의 최소 속도보다 낮아지지 않도록 제한
    final_target_speed = std::max(current_planning_params.min_speed_, final_target_speed);

    // 4. Calculate Throttle using PID Controller
    double throttle = longitudinal_controller_->calculate(final_target_speed,
                                                          vehicle_state.speed,
                                                          current_control_params.pid_kp_,
                                                          current_control_params.pid_ki_,
                                                          current_control_params.pid_kd_,
                                                          current_control_params.max_throttle_);

    // 5. Set final control commands
    control_command_msg.steering = -steering_angle; // FSDS uses opposite steering convention
    if (throttle > 0.0){
        control_command_msg.throttle = throttle;
        control_command_msg.brake = 0.0;
    } else{
        control_command_msg.throttle = 0.0;
        control_command_msg.brake = 0.0; 
>>>>>>> 26c87c21
    }

    // 계산된 값을 최종적으로 제어 명령에 '할당' (한 곳에서만 처리)
    control_command_msg.steering = -final_steering; // FSDS 좌표계에 맞게 음수(-) 적용
    control_command_msg.throttle = final_throttle;
    control_command_msg.brake = final_brake;

    // Debug
    static int count = 0;
    count++;
    if(count % 10 == 0){
        static std::chrono::steady_clock::time_point last_time = std::chrono::steady_clock::now();
        std::chrono::steady_clock::time_point current_time = std::chrono::steady_clock::now();
        std::chrono::duration<double> duration = current_time - last_time;
        double fps = (duration.count() > 0.0) ? (10.0 / duration.count()) : 0.0;
        std::cout << "count: " << count << ", \tavg time: " << duration.count()*1000 / 10 << "ms, \tavg FPS: " << fps << " Hz" << std::endl;
        last_time = current_time;
    }
    if(count > 1000){
        count = 0;
    }

    return true;
}

// =================== Getters ====================

void FormulaAutonomousSystem::getLidarPointCloud(sensor_msgs::PointCloud2& msg, pcl::PointCloud<pcl::PointXYZ>::Ptr& point_cloud){
    // Convert ROS PointCloud2 message to PCL point cloud
    pcl::fromROSMsg(msg, *point_cloud);
    return;
}

void FormulaAutonomousSystem::getImuData(sensor_msgs::Imu& msg, Eigen::Vector3d& acc, Eigen::Vector3d& gyro, Eigen::Quaterniond& orientation){
    // Extract IMU orientation data from ROS message
    orientation.w() = msg.orientation.w;
    orientation.x() = msg.orientation.x;
    orientation.y() = msg.orientation.y;
    orientation.z() = msg.orientation.z;
    
    // Extract raw acceleration data
    Eigen::Vector3d raw_acc;
    raw_acc.x() = msg.linear_acceleration.x;
    raw_acc.y() = msg.linear_acceleration.y;
    raw_acc.z() = msg.linear_acceleration.z;
    
    // Extract roll and pitch from quaternion orientation
    Eigen::Matrix3d rotation_matrix = orientation.toRotationMatrix();
    double roll = atan2(rotation_matrix(2,1), rotation_matrix(2,2));
    double pitch = asin(-rotation_matrix(2,0));
    
    // Create rotation matrix for roll and pitch only (yaw removed)
    Eigen::Matrix3d roll_pitch_rotation;
    roll_pitch_rotation = Eigen::AngleAxisd(0.0, Eigen::Vector3d::UnitZ()) *
                         Eigen::AngleAxisd(pitch, Eigen::Vector3d::UnitY()) *
                         Eigen::AngleAxisd(roll, Eigen::Vector3d::UnitX());
    
    // Remove gravity using roll and pitch compensation
    // Gravity vector in world frame (0, 0, -9.81)
    Eigen::Vector3d gravity_world(0.0, 0.0, -9.81);
    
    // Remove gravity from raw acceleration to get linear acceleration in vehicle-aligned global frame
    acc = roll_pitch_rotation.transpose() * raw_acc - gravity_world;
    
    // Extract angular velocity data
    gyro.x() = msg.angular_velocity.x;
    gyro.y() = msg.angular_velocity.y;
    gyro.z() = msg.angular_velocity.z;
    return;
}

std::vector<Cone> FormulaAutonomousSystem::getGlobalConeMap() const {
    if (map_manager_) {
        return map_manager_->getGlobalConeMap();
    }
    return {}; // Return empty vector if map_manager_ is not initialized
}

/**
 * @brief Manages the overall racing strategy, including lap counting and mode switching.
 */

void FormulaAutonomousSystem::setRacingStrategy(const VehicleState& vehicle_state, const std::vector<Cone>& cones_for_planning) {
    // 1. Define the start/finish line if it hasn't been defined yet.
    if (!is_start_finish_line_defined_) {
        defineStartFinishLine(vehicle_state, cones_for_planning);
    }

    // 2. Update the lap count if the line has been defined.
    if (is_start_finish_line_defined_) {
        updateVehiclePositionRelativeToLine(vehicle_state);

        if (!is_race_finished_) {
            updateLapCount(vehicle_state);
        }
    }
    
    // 3. Switch driving mode and generate global path after lap 1.
    if (current_lap_ > 1 && current_mode_ == DrivingMode::MAPPING && !is_global_path_generated_) {

        ROS_INFO("FormulaAutonomousSystem: Lap 1 finished. Generating Global Path...");
        generateGlobalPath(); // Call the path generation function

        if (!global_path_.empty()) {

            is_global_path_generated_ = true;
            current_mode_ = DrivingMode::RACING;
            ROS_INFO("FormulaAutonomousSystem: Global Path generated with %zu points. Switched to RACING mode!", global_path_.size());

        } else {
            ROS_ERROR("FormulaAutonomousSystem: Global Path generation failed. Staying in MAPPING mode.");
        }
    }
}

/**
 * @brief Defines the start/finish line using four orange cones.
 */
void FormulaAutonomousSystem::defineStartFinishLine(const VehicleState& vehicle_state, const std::vector<Cone>& cones) {

    std::vector<Eigen::Vector2d> orange_cones;

    for (const auto& cone : cones) {
        if (cone.color == "orange" && cone.center.x > 0 && cone.center.x < 15.0) { // 전방 15m 이내 주황 콘
            orange_cones.emplace_back(cone.center.x, cone.center.y);
        }
    }

    if (orange_cones.size() < 4) {
        return; // Not enough orange cones detected yet.
    }

    // Sort cones by y-coordinate to separate left and right pairs
    std::sort(orange_cones.begin(), orange_cones.end(), [](const Eigen::Vector2d& a, const Eigen::Vector2d& b) {
        return a.y() > b.y(); // y가 큰 쪽이 왼쪽
    });

    // The two cones with the largest y are left, the two with the smallest y are right.
    Eigen::Vector2d left_midpoint = (orange_cones[0] + orange_cones[1]) / 2.0;
    Eigen::Vector2d right_midpoint = (orange_cones[orange_cones.size()-1] + orange_cones[orange_cones.size()-2]) / 2.0;
    Eigen::Vector2d local_center = (left_midpoint + right_midpoint) / 2.0;
    Eigen::Vector2d local_direction = (left_midpoint - right_midpoint).normalized(); // The direction vector of the line goes from right to left.

    // Vehicle frame -> Global frame
    double vehicle_x = vehicle_state.position.x();
    double vehicle_y = vehicle_state.position.y();
    double vehicle_yaw = vehicle_state.yaw;

    start_finish_line_center_.x() = vehicle_x + local_center.x() * std::cos(vehicle_yaw) - local_center.y() * std::sin(vehicle_yaw);
    start_finish_line_center_.y() = vehicle_y + local_center.x() * std::sin(vehicle_yaw) + local_center.y() * std::cos(vehicle_yaw);

    start_finish_line_direction_.x() = local_direction.x() * std::cos(vehicle_yaw) - local_direction.y() * std::sin(vehicle_yaw);
    start_finish_line_direction_.y() = local_direction.x() * std::sin(vehicle_yaw) + local_direction.y() * std::cos(vehicle_yaw);

    // The yaw of the line is perpendicular to its direction.
    start_finish_line_yaw_ = std::atan2(start_finish_line_direction_.y(), start_finish_line_direction_.x()) - M_PI / 2.0;

    is_start_finish_line_defined_ = true;
    just_crossed_line_ = true; // IMPORTANT: Prevent counting the first pass right after starting.
    current_lap_ = 1;
    last_lap_time_ = ros::Time::now();

    ROS_INFO("FormulaAutonomousSystem: Start/Finish line defined at GLOBAL (%.2f, %.2f) with direction (%.2f, %.2f)",
             start_finish_line_center_.x(), start_finish_line_center_.y(),
             start_finish_line_direction_.x(), start_finish_line_direction_.y());
}

/**
 * @brief Updates the lap count when the vehicle crosses the start/finish line.
 */
void FormulaAutonomousSystem::updateLapCount(const VehicleState& current_state) {

    Eigen::Vector2d car_position_vec(current_state.position.x(), current_state.position.y());

    // 1. Proximity Gate
    double dist_from_line_center = (car_position_vec - start_finish_line_center_).norm();
    const double PROXIMITY_GATE_RADIUS = 10.0;

    // Reset the 'just_crossed_line_' flag only when the car is far away from the line on the "after" side.
    // This prevents re-triggering if the car wiggles across the line.
    if (dist_from_line_center > PROXIMITY_GATE_RADIUS) {
        if (just_crossed_line_) {
            just_crossed_line_ = false;
        }
        return; // Quit function
    }

    // Check for sign change (crossing the line) using the continuously updated member variables
    if (previous_position_relative_to_line_ < 0 && vehicle_position_relative_to_line_ >= 0) {

        // Time filter
        const double MINIMUM_LAP_TIME_SEC = 15.0; // Prevent double counting on wiggles
        ros::Duration lap_duration = ros::Time::now() - last_lap_time_;

        if (!just_crossed_line_ && lap_duration.toSec() > MINIMUM_LAP_TIME_SEC) {
            current_lap_++;
            just_crossed_line_ = true; // Set flag to prevent double counting
            last_lap_time_ = ros::Time::now();

            ROS_INFO("================================================");
            ROS_INFO("FormulaAutonomousSystem: Crossed line! New Lap: %d", current_lap_);
            ROS_INFO("================================================");

            if (current_lap_ > planning_params_->behavioral_logic.total_laps_) {
                ROS_INFO("================================================");
                ROS_INFO("FormulaAutonomousSystem: Final lap complete! Finishing race...");
                ROS_INFO("================================================");
                is_race_finished_ = true;
                state_machine_->processEvent(ASEvent::RACE_FINISHED);
            }
        }
    }
}

void FormulaAutonomousSystem::updateVehiclePositionRelativeToLine(const VehicleState& current_state) {
    Eigen::Vector2d car_position_vec(current_state.position.x(), current_state.position.y());
    Eigen::Vector2d vec_to_car = car_position_vec - start_finish_line_center_;

    // Dynamic Normal Vector for pass test
    Eigen::Vector2d line_normal_candidate1(-start_finish_line_direction_.y(), start_finish_line_direction_.x());
    Eigen::Vector2d line_normal_candidate2(start_finish_line_direction_.y(), -start_finish_line_direction_.x());

    Eigen::Vector2d vehicle_heading_vec(std::cos(current_state.yaw), std::sin(current_state.yaw));
    Eigen::Vector2d line_normal = (line_normal_candidate1.dot(vehicle_heading_vec) > line_normal_candidate2.dot(vehicle_heading_vec))
                                    ? line_normal_candidate1 : line_normal_candidate2;

    // Update previous and current relative positions
    previous_position_relative_to_line_ = vehicle_position_relative_to_line_;
    vehicle_position_relative_to_line_ = vec_to_car.dot(line_normal);
}<|MERGE_RESOLUTION|>--- conflicted
+++ resolved
@@ -1769,16 +1769,11 @@
     spline_y.set_points(s_pts, y_pts);
     // 3. [개선된 로직] Sample points and calculate speed with dynamic S-curve detection
     double total_length = s_pts.back();
-<<<<<<< HEAD
+
     const auto& params = planning_params_->trajectory_generation.racing_mode; // Use RACING parameters
     std::vector<TrajectoryPoint> temp_path;
 
     for (double s = 0; s < total_length; s += 0.5) { // Sample every 0.5m
-=======
-    const auto& params = planning_params_->trajectory_generation.racing_mode;
-    std::vector<TrajectoryPoint> temp_path;
-    for (double s = 0; s < total_length; s += 0.5) {
->>>>>>> 26c87c21
         double x = spline_x(s);
         double y = spline_y(s);
         double dx = spline_x.deriv(1, s);
@@ -1786,7 +1781,6 @@
         double ddx = spline_x.deriv(2, s);
         double ddy = spline_y.deriv(2, s);
         double yaw = std::atan2(dy, dx);
-<<<<<<< HEAD
 
         // S-curve detection(retain curvature sign)
         double curvature = (dx * ddy - dy * ddx) / std::pow(dx * dx + dy * dy, 1.5);
@@ -1871,89 +1865,6 @@
     // 6. Update global_path
     global_path_ = smoothed_path;
     ROS_INFO("Complexity-based Global Path generated with %zu points.", global_path_.size());
-=======
-        double curvature = (dx * ddy - dy * ddx) / std::pow(dx * dx + dy * dy, 1.5);
-        ROS_INFO("Path Point s=%.2f, Curvature: %f", s, curvature);
-        temp_path.emplace_back(x, y, yaw, curvature, 0.0, s); // 속도는 나중에 계산
-    }
-
-    if (temp_path.size() < 5) { // 스무딩을 위해 최소 5개 포인트 필요
-        ROS_WARN("Not enough points in temp_path to generate a reliable global path.");
-        return;
-    }
-
-// ========================[ 새로운 2단계 속도 계산 로직 시작 ]========================
-
-    // ========================[ 최종 '속도 믹싱' 기반 로직 시작 ]========================
-
-    // 1단계: 각 지점의 '원시 복잡도 점수(0~1)'를 계산합니다.
-    std::vector<double> raw_complexity_scores(temp_path.size(), 0.0);
-    if (params.complexity_enable_) {
-        for (size_t i = 0; i < temp_path.size(); ++i) {
-            size_t target_idx = i;
-            double target_s = temp_path[i].s + params.complexity_check_distance_;
-            for (size_t j = i; j < temp_path.size(); ++j) {
-                if (temp_path[j].s >= target_s) { target_idx = j; break; }
-                if (j == temp_path.size() - 1) target_idx = j;
-            }
-            if (target_idx <= i) continue;
-
-            double total_curvature_change = 0.0;
-            for (size_t j = i + 1; j <= target_idx; ++j) {
-                total_curvature_change += std::abs(temp_path[j].curvature - temp_path[j-1].curvature);
-            }
-            // 진동 지수를 0~1 사이의 점수로 정규화합니다.
-            double score = total_curvature_change / params.complexity_vibration_max_;
-            raw_complexity_scores[i] = std::max(0.0, std::min(1.0, score)); // 0~1 사이 값으로 제한
-        }
-    }
-
-    // 2단계: '원시 복잡도 점수'를 스무딩하여 부드러운 점수로 만듭니다.
-    std::vector<double> smoothed_complexity_scores = raw_complexity_scores;
-    if (params.complexity_enable_ && params.complexity_smoothing_window_ > 1) {
-        int half_window = params.complexity_smoothing_window_ / 2;
-        for (size_t i = half_window; i < temp_path.size() - half_window; ++i) {
-            double sum = 0;
-            for (int j = -half_window; j <= half_window; ++j) {
-                sum += raw_complexity_scores[i + j];
-            }
-            smoothed_complexity_scores[i] = sum / params.complexity_smoothing_window_;
-        }
-    }
-
-    // 3단계: 최종 스무딩된 점수를 사용하여 고속과 저속을 '믹싱'합니다.
-    for (size_t i = 0; i < temp_path.size(); ++i) {
-        double high_speed = params.max_speed_ / (1.0 + params.curvature_gain_ * temp_path[i].curvature);
-        double low_speed = params.complexity_low_speed_;
-        
-        // 복잡도 점수(complexity_score)가 0이면 high_speed, 1이면 low_speed가 됩니다.
-        double complexity_score = smoothed_complexity_scores[i];
-        temp_path[i].speed = high_speed * (1.0 - complexity_score) + low_speed * complexity_score;
-        
-        // 최종 속도를 min/max 범위 내로 제한
-        temp_path[i].speed = std::max(params.min_speed_, std::min(temp_path[i].speed, params.max_speed_));
-    }
-    // ===================================[ 로직 끝 ]===================================
-
-
-    // 5. Speed Smoothing (Moving Average Filter)
-    std::vector<TrajectoryPoint> smoothed_path = temp_path;
-    int window_size = 5; // 5개 포인트(앞뒤 2개씩)의 평균을 사용
-    for (size_t i = window_size / 2; i < temp_path.size() - window_size / 2; ++i) {
-        double sum_speed = 0;
-        for (int j = -window_size / 2; j <= window_size / 2; ++j) {
-            sum_speed += temp_path[i + j].speed;
-        }
-        smoothed_path[i].speed = sum_speed / window_size;
-    }
-
-    // 6. 최종 속도를 min/max 범위 내로 제한하며 global_path_에 저장
-    for (const auto& point : smoothed_path) {
-        double final_speed = std::max(params.min_speed_, std::min(point.speed, params.max_speed_));
-        global_path_.emplace_back(point.position.x(), point.position.y(), point.yaw, point.curvature, final_speed, point.s);
-    }
-    
->>>>>>> 26c87c21
 }
 
 // ================================================================================================
@@ -2078,7 +1989,6 @@
 // formula_autonomous_system.cpp
 
 // ==================== PID Controller Implementation ====================
-<<<<<<< HEAD
 
 // 생성자에서 멤버 변수 초기화 부분을 제거하고, 상태 변수만 초기화
 PIDController::PIDController()
@@ -2086,15 +1996,6 @@
 
 // 함수 시그니처 변경 및 게인 값들을 인자로 직접 받아서 사용
 double PIDController::calculate(double setpoint, double measured_value, double kp, double ki, double kd, double min_output, double max_output) {
-=======
-
-// 생성자에서 멤버 변수 초기화 부분을 제거하고, 상태 변수만 초기화
-PIDController::PIDController()
-    : integral_error_(0.0), previous_error_(0.0), first_run_(true) {}
-
-// 함수 시그니처 변경 및 게인 값들을 인자로 직접 받아서 사용
-double PIDController::calculate(double setpoint, double measured_value, double kp, double ki, double kd, double max_output) {
->>>>>>> 26c87c21
     auto current_time = std::chrono::steady_clock::now();
     
     // 첫 실행 시 dt가 비정상적으로 커지는 것을 방지
@@ -2110,11 +2011,7 @@
     double dt = delta_time.count();
     
     if (dt <= 1e-6) {
-<<<<<<< HEAD
         return std::clamp(kp * (setpoint - measured_value), min_output, max_output);
-=======
-        return std::clamp(kp * (setpoint - measured_value), 0.0, max_output);
->>>>>>> 26c87c21
     }
 
     // 1. 비례(Proportional) 항 계산
@@ -2137,11 +2034,7 @@
     last_time_ = current_time;
 
     // 출력값을 지정된 범위 내로 제한(clamping)
-<<<<<<< HEAD
     return std::clamp(output, min_output, max_output);
-=======
-    return std::clamp(output, 0.0, max_output);
->>>>>>> 26c87c21
 }
 
 void PIDController::reset() {
@@ -2387,7 +2280,6 @@
     // =================================================================
     // STEP 5: CONTROL - "How do I get there?"
     // =================================================================
-<<<<<<< HEAD
     // Default control command(STOP)
     double final_steering = 0.0;
     double final_throttle = 0.0;
@@ -2457,54 +2349,6 @@
             final_throttle = 0.0;
             final_brake = -control_effort; // control_effort is negative, so - makes it positive
         }
-=======
-    
-    double final_target_speed = 0.0;
-
-    // 1. Select parameters based on the current driving mode
-    const auto& current_control_params = (current_mode_ == DrivingMode::RACING)
-                                         ? control_params_->racing_mode
-                                         : control_params_->mapping_mode;
-
-    // 2. Lateral Control
-    double steering_angle = lateral_controller_->calculateSteeringAngle(vehicle_state,
-                                                                        trajectory_points_,
-                                                                        current_control_params,
-                                                                        control_params_->vehicle_length_);
-
-    // 3. Longitudinal Control (Speed)
-    if (current_mode_ == DrivingMode::RACING) {
-        // === Curvature-based Speed Control for RACING mode ===
-        // Trajectory 생성 시 이미 곡률에 맞춰 계산된 목표 속도를 그대로 사용합니다.
-        final_target_speed = trajectory_points_.empty() ? 0.0 : trajectory_points_.front().speed;
-        
-    } else {
-        // === Linear Speed Control for MAPPING mode (Original SuBin logic) ===
-        double base_target_speed = trajectory_points_.empty() ? 0.0 : trajectory_points_[0].speed;
-        double steering_dampening = std::abs(steering_angle) * current_control_params.steering_based_speed_gain_;
-        final_target_speed = base_target_speed - steering_dampening;
-    }
-
-    // 최종 목표 속도가 planning_params_의 최소 속도보다 낮아지지 않도록 제한
-    final_target_speed = std::max(current_planning_params.min_speed_, final_target_speed);
-
-    // 4. Calculate Throttle using PID Controller
-    double throttle = longitudinal_controller_->calculate(final_target_speed,
-                                                          vehicle_state.speed,
-                                                          current_control_params.pid_kp_,
-                                                          current_control_params.pid_ki_,
-                                                          current_control_params.pid_kd_,
-                                                          current_control_params.max_throttle_);
-
-    // 5. Set final control commands
-    control_command_msg.steering = -steering_angle; // FSDS uses opposite steering convention
-    if (throttle > 0.0){
-        control_command_msg.throttle = throttle;
-        control_command_msg.brake = 0.0;
-    } else{
-        control_command_msg.throttle = 0.0;
-        control_command_msg.brake = 0.0; 
->>>>>>> 26c87c21
     }
 
     // 계산된 값을 최종적으로 제어 명령에 '할당' (한 곳에서만 처리)
