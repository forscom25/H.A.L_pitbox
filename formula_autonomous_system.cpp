--- conflicted
+++ resolved
@@ -1521,21 +1521,13 @@
               << params_->trajectory_generation.mapping_mode.waypoint_spacing_ << "m" << std::endl;
 }
 
-<<<<<<< HEAD
-std::vector<TrajectoryPoint> TrajectoryGenerator::generatePathFromClosestCones(const std::vector<Cone>& cones, const PlanningParams::TrajectoryModeParams& params)
-=======
-std::vector<TrajectoryPoint> TrajectoryGenerator::generateTrajectoryFromCones(const std::vector<Cone>& cones, ASState planning_state)
->>>>>>> 09dd6bc4
+
 {
     last_trajectory_.clear();
 
     // 1. Filter blue and yellow cones
     std::vector<Eigen::Vector2d> blue_cones_local, yellow_cones_local;
-<<<<<<< HEAD
-=======
-
-    // 1. Filter cones based on color and position
->>>>>>> 09dd6bc4
+
     for (const auto& cone : cones) {
         if (cone.center.x > 0.1) { // Use only cones in front of the vehicle
             if (cone.color == "blue") {
@@ -1545,24 +1537,7 @@
             }
         }
     }
-<<<<<<< HEAD
-=======
-    
-    // If no cones are detected, generate a default trajectory
-    if (blue_cones_local.empty() && yellow_cones_local.empty()) {
-        int num_points = static_cast<int>(params_->lookahead_distance_ / params_->waypoint_spacing_);
-        for (int i = 0; i <= num_points; ++i) {
-            double x = i * params_->waypoint_spacing_;
-            last_trajectory_.emplace_back(x, 0.0, 0.0, 0.0, params_->default_speed_, x);
-        }
-        return last_trajectory_;
-    }
-    
-    std::vector<Eigen::Vector2d> path_points;
-
-    // 2. Generate path point based on local cone map
-    path_points.push_back(Eigen::Vector2d(0.0, 0.0)); // Start with the (0,0) vehicle's current position
->>>>>>> 09dd6bc4
+
 
     // 2. Find the closest blue and yellow cone from the vehicle's origin (0,0)
     auto find_closest_cone = [](const std::vector<Eigen::Vector2d>& cone_list) {
@@ -1630,13 +1605,7 @@
     last_local_path_points_.clear();
     if (global_path.size() < 2) return last_trajectory_;
 
-<<<<<<< HEAD
-    double vehicle_yaw = vehicle_state.yaw;
-    Eigen::Vector2d vehicle_pos = vehicle_state.position;
-=======
-        // Apply extrapolation
-        } else if (path_points.size() >= 2) {
->>>>>>> 09dd6bc4
+
 
     // 1. Find the closest point on the global path to the vehicle.
     auto closest_it = std::min_element(global_path.begin(), global_path.end(),
@@ -1656,68 +1625,7 @@
             traversed_s += (global_point.position - global_path[prev_idx].position).norm();
         }
 
-<<<<<<< HEAD
-        if (traversed_s > params.lookahead_distance_) {
-            break;
-        }
-
-        // 3. Transform the global point to the vehicle's local coordinate frame.
-        Eigen::Vector2d relative_pos = global_point.position - vehicle_pos;
-        double x_local = relative_pos.x() * cos(-vehicle_yaw) - relative_pos.y() * sin(-vehicle_yaw);
-        double y_local = relative_pos.x() * sin(-vehicle_yaw) + relative_pos.y() * cos(-vehicle_yaw);
-        
-        // Normalize angle to be within [-PI, PI]
-        double yaw_local = global_point.yaw - vehicle_yaw;
-        while (yaw_local > M_PI) yaw_local -= 2.0 * M_PI;
-        while (yaw_local < -M_PI) yaw_local += 2.0 * M_PI;
-=======
-        path_points.push_back(waypoint);
-    }
-
-    // 3. Use Parametric Spline
-    if (path_points.size() >= 2) {
-
-        std::vector<double> s_pts, x_pts, y_pts;
-
-        s_pts.push_back(0.0); // 0 accumalated distance at the start
-        x_pts.push_back(path_points[0].x());
-        y_pts.push_back(path_points[0].y());
-
-        // 각 경로점까지의 누적 거리(s)를 계산
-        for (size_t i = 1; i < path_points.size(); ++i) {
-
-            double dist = (path_points[i] - path_points[i - 1]).norm();
-
-            s_pts.push_back(s_pts.back() + dist);
-            x_pts.push_back(path_points[i].x());
-            y_pts.push_back(path_points[i].y());
-        }
-
-        // x와 y를 각각의 스플라인으로 생성 (x = fx(s), y = fy(s))
-        tk::spline spline_x, spline_y;
-        spline_x.set_points(s_pts, x_pts);
-        spline_y.set_points(s_pts, y_pts);
-
-        // 4. Generate trajectory points from the path
-        double total_length = s_pts.back();
-        for (double s = 0; s < total_length; s += 0.5) { // 0.5m 간격으로 점 생성
-            double x = spline_x(s);
-            double y = spline_y(s);
-
-            // 1차 미분값을 이용해 경로의 접선 각도(yaw) 계산
-            double dx = spline_x.deriv(1, s);
-            double dy = spline_y.deriv(1, s);
-            double yaw = std::atan2(dy, dx);
-
-            // 1차, 2차 미분값을 이용해 곡률(curvature) 계산
-            double ddx = spline_x.deriv(2, s);
-            double ddy = spline_y.deriv(2, s);
-            double curvature = std::abs(dx * ddy - dy * ddx) / std::pow(dx * dx + dy * dy, 1.5);
-
-            // 곡률 기반 속도 계획
-            double desired_speed = params_->max_speed_ / (1.0 + params_->curvature_gain_ * std::abs(curvature));
-            double target_speed = std::max(params_->min_speed_, std::min(desired_speed, params_->max_speed_));
->>>>>>> 09dd6bc4
+
 
         // Add the transformed point with pre-calculated data to the local trajectory
         last_trajectory_.emplace_back(x_local, y_local, yaw_local, global_point.curvature, global_point.speed, global_point.s);
@@ -2080,26 +1988,12 @@
     double target_curvature = std::abs(target_point.curvature);
     double curvature_boost_factor = 1.0 + params_->k_gain_curvature_boost_ * target_curvature;
     double dynamic_k = params_->k_gain_ * curvature_boost_factor;
-<<<<<<< HEAD
-
-    // 6. Calculate the cross track steering, 0.1 is added to the speed to avoid division by zero
-    double cross_track_steering = atan2(dynamic_k * -cross_track_error, current_state.speed + 0.1);
-
-=======
-
-    // 6. Calculate the cross track steering, 0.1 is added to the speed to avoid division by zero
-    double cross_track_steering = atan2(dynamic_k * -cross_track_error, current_state.speed + 0.1);
-
->>>>>>> 09dd6bc4
+
     // 7. Calculate the steering angle
     double steering_angle = heading_error + cross_track_steering;
 
     // 8. Low-Pass Filter
-<<<<<<< HEAD
-    const double alpha = params_->stanley_alpha_; // stability(0.0) <---> response(1.0)
-=======
-    const double alpha = 1.0; // stability(0.0) <---> response(1.0)
->>>>>>> 09dd6bc4
+
     double filtered_steering_angle = alpha * steering_angle + (1.0 - alpha) * last_filtered_steering_angle_;
     last_filtered_steering_angle_ = filtered_steering_angle;
 
@@ -2377,30 +2271,7 @@
     // Behavior planning
     setRacingStrategy(vehicle_state, cones_for_planning);
 
-<<<<<<< HEAD
-    // Select parameters based on the current driving mode
-    const auto& current_planning_params = (current_mode_ == DrivingMode::RACING) 
-                                          ? planning_params_->trajectory_generation.racing_mode 
-                                          : planning_params_->trajectory_generation.mapping_mode;
-
-    // Generate trajectory based on the current driving mode
-    if (current_mode_ == DrivingMode::RACING && is_global_path_generated_) {
-        // In RACING mode, follow the pre-calculated global path
-        trajectory_points_ = trajectory_generator_->getTrajectoryFromGlobalPath(vehicle_state, global_path_, current_planning_params);
-
-    } else {
-        // In MAPPING mode, generate a simple and stable path for mapping
-        trajectory_points_ = trajectory_generator_->generatePathFromClosestCones(cones_for_planning, current_planning_params);
-=======
-    // Generate trajectory based on the current driving mode
-    if (current_mode_ == DrivingMode::RACING && is_global_path_generated_) {
-        // In RACING mode, follow the pre-calculated global path
-        trajectory_points_ = trajectory_generator_->getTrajectoryFromGlobalPath(vehicle_state, global_path_);
-
-    } else {
-        // In MAPPING mode (or as a fallback), generate path from real-time cones
-        trajectory_points_ = trajectory_generator_->generateTrajectoryFromCones(cones_for_planning, planning_state_);
->>>>>>> 09dd6bc4
+
     }
 
     // =================================================================
@@ -2535,7 +2406,6 @@
 
         } else {
             ROS_ERROR("FormulaAutonomousSystem: Global Path generation failed. Staying in MAPPING mode.");
-<<<<<<< HEAD
         }
     }
 }
@@ -2549,200 +2419,4 @@
 
     for (const auto& cone : cones) {
         if (cone.color == "orange" && cone.center.x > 0 && cone.center.x < 15.0) { // 전방 15m 이내 주황 콘
-            orange_cones.emplace_back(cone.center.x, cone.center.y);
-=======
->>>>>>> 09dd6bc4
-        }
-    }
-
-    if (orange_cones.size() < 4) {
-        return; // Not enough orange cones detected yet.
-    }
-
-    // Sort cones by y-coordinate to separate left and right pairs
-    std::sort(orange_cones.begin(), orange_cones.end(), [](const Eigen::Vector2d& a, const Eigen::Vector2d& b) {
-        return a.y() > b.y(); // y가 큰 쪽이 왼쪽
-    });
-
-    // The two cones with the largest y are left, the two with the smallest y are right.
-    Eigen::Vector2d left_midpoint = (orange_cones[0] + orange_cones[1]) / 2.0;
-    Eigen::Vector2d right_midpoint = (orange_cones[orange_cones.size()-1] + orange_cones[orange_cones.size()-2]) / 2.0;
-
-    // The center of the start line is the midpoint of the two midpoints.
-    start_finish_line_center_ = (left_midpoint + right_midpoint) / 2.0;
-
-    // The direction vector of the line goes from right to left.
-    start_finish_line_direction_ = (left_midpoint - right_midpoint).normalized();
-
-    // The yaw of the line is perpendicular to its direction.
-    start_finish_line_yaw_ = std::atan2(start_finish_line_direction_.y(), start_finish_line_direction_.x()) - M_PI / 2.0;
-    is_start_finish_line_defined_ = true;
-    just_crossed_line_ = true; // IMPORTANT: Prevent counting the first pass right after starting.
-    current_lap_ = 1;
-    ROS_INFO("FormulaAutonomousSystem: Start/Finish line defined at (%.2f, %.2f) with direction (%.2f, %.2f)",
-             start_finish_line_center_.x(), start_finish_line_center_.y(),
-             start_finish_line_direction_.x(), start_finish_line_direction_.y());
-}
-
-/**
-<<<<<<< HEAD
-=======
- * @brief Defines the start/finish line using four orange cones.
- */
-void FormulaAutonomousSystem::defineStartFinishLine(const std::vector<Cone>& cones) {
-
-    std::vector<Eigen::Vector2d> orange_cones;
-
-    for (const auto& cone : cones) {
-        if (cone.color == "orange" && cone.center.x > 0 && cone.center.x < 15.0) { // 전방 15m 이내 주황 콘
-            orange_cones.emplace_back(cone.center.x, cone.center.y);
-        }
-    }
-
-    if (orange_cones.size() < 4) {
-        return; // Not enough orange cones detected yet.
-    }
-
-    // Sort cones by y-coordinate to separate left and right pairs
-    std::sort(orange_cones.begin(), orange_cones.end(), [](const Eigen::Vector2d& a, const Eigen::Vector2d& b) {
-        return a.y() > b.y(); // y가 큰 쪽이 왼쪽
-    });
-
-    // The two cones with the largest y are left, the two with the smallest y are right.
-    Eigen::Vector2d left_midpoint = (orange_cones[0] + orange_cones[1]) / 2.0;
-    Eigen::Vector2d right_midpoint = (orange_cones[orange_cones.size()-1] + orange_cones[orange_cones.size()-2]) / 2.0;
-
-    // The center of the start line is the midpoint of the two midpoints.
-    start_finish_line_center_ = (left_midpoint + right_midpoint) / 2.0;
-
-    // The direction vector of the line goes from right to left.
-    start_finish_line_direction_ = (left_midpoint - right_midpoint).normalized();
-
-    // The yaw of the line is perpendicular to its direction.
-    start_finish_line_yaw_ = std::atan2(start_finish_line_direction_.y(), start_finish_line_direction_.x()) - M_PI / 2.0;
-    is_start_finish_line_defined_ = true;
-    just_crossed_line_ = true; // IMPORTANT: Prevent counting the first pass right after starting.
-    current_lap_ = 1;
-    ROS_INFO("FormulaAutonomousSystem: Start/Finish line defined at (%.2f, %.2f) with direction (%.2f, %.2f)",
-             start_finish_line_center_.x(), start_finish_line_center_.y(),
-             start_finish_line_direction_.x(), start_finish_line_direction_.y());
-}
-
-/**
->>>>>>> 09dd6bc4
- * @brief Updates the lap count when the vehicle crosses the start/finish line.
- */
-void FormulaAutonomousSystem::updateLapCount(const VehicleState& current_state) {
-
-    Eigen::Vector2d car_position_vec(current_state.position.x(), current_state.position.y());
-
-    // Vector from the line center to the car
-    Eigen::Vector2d vec_to_car = car_position_vec - start_finish_line_center_;
-    // Normal vector to the line (points in the direction of travel)
-    Eigen::Vector2d line_normal(-start_finish_line_direction_.y(), start_finish_line_direction_.x());
-
-    // Project the vector to the car onto the normal vector to find out which side of the line we are on.
-    double previous_position_relative = vehicle_position_relative_to_line_;
-    vehicle_position_relative_to_line_ = vec_to_car.dot(line_normal);
-
-    // Check for sign change (crossing the line)
-    // We crossed if the product of the previous and current relative positions is negative.
-    if (previous_position_relative > 0 && vehicle_position_relative_to_line_ <= 0) {
-
-        if (!just_crossed_line_) {
-            current_lap_++;
-            just_crossed_line_ = true; // Set flag to prevent double counting
-            ROS_INFO("================================================");
-            ROS_INFO("FormulaAutonomousSystem: Crossed line! New Lap: %d", current_lap_);
-            ROS_INFO("================================================");
-        }
-    }
-
-    // Reset the 'just_crossed_line_' flag only when the car is far away from the line on the "after" side.
-    // This prevents re-triggering if the car wiggles across the line.
-    double dist_from_line_center = (car_position_vec - start_finish_line_center_).norm();
-
-    if (just_crossed_line_ && dist_from_line_center > 10.0) { // 10m 이상 멀어지면 리셋
-        just_crossed_line_ = false;
-    }
-<<<<<<< HEAD
-=======
-}
-
-void FormulaAutonomousSystem::generateGlobalPath() {
-    global_path_.clear();
-
-    auto track_lanes = map_manager_->getTrackLanes();
-
-    const auto& left_lane = track_lanes.first;
-    const auto& right_lane = track_lanes.second;
-
-    if (left_lane.size() < 2 || right_lane.size() < 2) {
-        ROS_ERROR("MapManager: Not enough lane points to generate a global path.");
-        return;
-    }
-
-    std::vector<Eigen::Vector2d> center_points;
-
-    // For each point on the left lane, find the closest point on the right lane
-    for (const auto& left_point : left_lane) {
-
-        auto closest_right_it = std::min_element(right_lane.begin(), right_lane.end(),
-            [&](const Eigen::Vector2d& a, const Eigen::Vector2d& b) {
-                return (a - left_point).squaredNorm() < (b - left_point).squaredNorm();
-            });
-
-        // Calculate the midpoint
-        Eigen::Vector2d center_point = (*closest_right_it + left_point) / 2.0;
-
-        if (center_points.empty() || (center_points.back() - center_point).norm() > 0.1) {
-            center_points.push_back(center_point);
-        }
-    }
-
-    if (center_points.size() < 3) { // Need at least 3 points to calculate reliable vectors
-        ROS_ERROR("MapManager: Failed to generate sufficient center points for the global path.");
-        return;
-    }
-
-    // Convert center points to TrajectoryPoint format, now including yaw calculation
-    double accumulated_s = 0.0;
-
-    for (size_t i = 0; i < center_points.size(); ++i) {
-
-        double yaw = 0.0;
-
-        // Calculate the direction vector (tangent) for each point
-        if (i > 0 && i < center_points.size() - 1) {
-
-            // For intermediate points, use the vector from the previous to the next point
-            Eigen::Vector2d tangent = center_points[i+1] - center_points[i-1];
-            yaw = std::atan2(tangent.y(), tangent.x());
-
-        } else if (i == 0) {
-
-            // For the first point, use the vector to the second point
-            Eigen::Vector2d tangent = center_points[1] - center_points[0];
-            yaw = std::atan2(tangent.y(), tangent.x());
-
-        } else { // i == center_points.size() - 1
-
-            // For the last point, use the vector from the second to last point
-            Eigen::Vector2d tangent = center_points.back() - center_points[center_points.size() - 2];
-            yaw = std::atan2(tangent.y(), tangent.x());
-        }
-
-        if (i > 0) {
-            accumulated_s += (center_points[i] - center_points[i-1]).norm();
-        }
-
-        // Store the point with its calculated position and direction (yaw)
-        global_path_.emplace_back(center_points[i].x(), center_points[i].y(), yaw, 0.0, 0.0, accumulated_s);
-    }
-
-    // To make it a closed loop, update the first and last points' yaw for a smooth transition
-    Eigen::Vector2d final_tangent = global_path_[1].position - global_path_.back().position;
-    global_path_.back().yaw = std::atan2(final_tangent.y(), final_tangent.x());
-    global_path_.front().yaw = global_path_.back().yaw; // Make the start and end yaws match
->>>>>>> 09dd6bc4
-}+            orange_cones.emplace_back(cone.center.x, cone.center.y);