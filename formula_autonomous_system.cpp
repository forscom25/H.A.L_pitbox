--- conflicted
+++ resolved
@@ -2419,7 +2419,6 @@
 
     for (const auto& cone : cones) {
         if (cone.color == "orange" && cone.center.x > 0 && cone.center.x < 15.0) { // 전방 15m 이내 주황 콘
-<<<<<<< HEAD
             orange_cones.emplace_back(cone.center.x, cone.center.y);
         }
     }
@@ -2489,7 +2488,4 @@
     if (just_crossed_line_ && dist_from_line_center > 10.0) { // Reset distance 10.0m
         just_crossed_line_ = false;
     }
-}
-=======
-            orange_cones.emplace_back(cone.center.x, cone.center.y);
->>>>>>> 893c05fb
+}